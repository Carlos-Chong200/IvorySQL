/*-------------------------------------------------------------------------
 *
 * nodes.h
 *	  Definitions for tagged nodes.
 *
 *
 * Portions Copyright (c) 1996-2022, PostgreSQL Global Development Group
 * Portions Copyright (c) 1994, Regents of the University of California
 *
 * src/include/nodes/nodes.h
 *
 *-------------------------------------------------------------------------
 */
#ifndef NODES_H
#define NODES_H

/*
 * The first field of every node is NodeTag. Each node created (with makeNode)
 * will have one of the following tags as the value of its first field.
 *
 * Note that inserting or deleting node types changes the numbers of other
 * node types later in the list.  This is no problem during development, since
 * the node numbers are never stored on disk.  But don't do it in a released
 * branch, because that would represent an ABI break for extensions.
 */
typedef enum NodeTag
{
	T_Invalid = 0,

	/*
	 * TAGS FOR EXECUTOR NODES (execnodes.h)
	 */
	T_IndexInfo,
	T_ExprContext,
	T_ProjectionInfo,
	T_JunkFilter,
	T_OnConflictSetState,
	T_MergeActionState,
	T_ResultRelInfo,
	T_EState,
	T_TupleTableSlot,

	/*
	 * TAGS FOR PLAN NODES (plannodes.h)
	 */
	T_Plan,
	T_Result,
	T_ProjectSet,
	T_ModifyTable,
	T_Append,
	T_MergeAppend,
	T_RecursiveUnion,
	T_BitmapAnd,
	T_BitmapOr,
	T_Scan,
	T_SeqScan,
	T_SampleScan,
	T_IndexScan,
	T_IndexOnlyScan,
	T_BitmapIndexScan,
	T_BitmapHeapScan,
	T_TidScan,
	T_TidRangeScan,
	T_SubqueryScan,
	T_FunctionScan,
	T_ValuesScan,
	T_TableFuncScan,
	T_CteScan,
	T_NamedTuplestoreScan,
	T_WorkTableScan,
	T_ForeignScan,
	T_CustomScan,
	T_Join,
	T_NestLoop,
	T_MergeJoin,
	T_HashJoin,
	T_Material,
	T_Memoize,
	T_Sort,
	T_IncrementalSort,
	T_Group,
	T_Agg,
	T_WindowAgg,
	T_Unique,
	T_Gather,
	T_GatherMerge,
	T_Hash,
	T_SetOp,
	T_LockRows,
	T_Limit,
	/* these aren't subclasses of Plan: */
	T_NestLoopParam,
	T_PlanRowMark,
	T_PartitionPruneInfo,
	T_PartitionedRelPruneInfo,
	T_PartitionPruneStepOp,
	T_PartitionPruneStepCombine,
	T_PlanInvalItem,

	/*
	 * TAGS FOR PLAN STATE NODES (execnodes.h)
	 *
	 * These should correspond one-to-one with Plan node types.
	 */
	T_PlanState,
	T_ResultState,
	T_ProjectSetState,
	T_ModifyTableState,
	T_AppendState,
	T_MergeAppendState,
	T_RecursiveUnionState,
	T_BitmapAndState,
	T_BitmapOrState,
	T_ScanState,
	T_SeqScanState,
	T_SampleScanState,
	T_IndexScanState,
	T_IndexOnlyScanState,
	T_BitmapIndexScanState,
	T_BitmapHeapScanState,
	T_TidScanState,
	T_TidRangeScanState,
	T_SubqueryScanState,
	T_FunctionScanState,
	T_TableFuncScanState,
	T_ValuesScanState,
	T_CteScanState,
	T_NamedTuplestoreScanState,
	T_WorkTableScanState,
	T_ForeignScanState,
	T_CustomScanState,
	T_JoinState,
	T_NestLoopState,
	T_MergeJoinState,
	T_HashJoinState,
	T_MaterialState,
	T_MemoizeState,
	T_SortState,
	T_IncrementalSortState,
	T_GroupState,
	T_AggState,
	T_WindowAggState,
	T_UniqueState,
	T_GatherState,
	T_GatherMergeState,
	T_HashState,
	T_SetOpState,
	T_LockRowsState,
	T_LimitState,

	/*
	 * TAGS FOR PRIMITIVE NODES (primnodes.h)
	 */
	T_Alias,
	T_RangeVar,
	T_TableFunc,
	T_Var,
	T_Const,
	T_Param,
	T_Aggref,
	T_GroupingFunc,
	T_WindowFunc,
	T_SubscriptingRef,
	T_FuncExpr,
	T_NamedArgExpr,
	T_OpExpr,
	T_DistinctExpr,
	T_NullIfExpr,
	T_ScalarArrayOpExpr,
	T_BoolExpr,
	T_SubLink,
	T_SubPlan,
	T_AlternativeSubPlan,
	T_FieldSelect,
	T_FieldStore,
	T_RelabelType,
	T_CoerceViaIO,
	T_ArrayCoerceExpr,
	T_ConvertRowtypeExpr,
	T_CollateExpr,
	T_CaseExpr,
	T_CaseWhen,
	T_CaseTestExpr,
	T_ArrayExpr,
	T_RowExpr,
	T_RowCompareExpr,
	T_CoalesceExpr,
	T_MinMaxExpr,
	T_SQLValueFunction,
	T_XmlExpr,
	T_NullTest,
	T_BooleanTest,
	T_CoerceToDomain,
	T_CoerceToDomainValue,
	T_SetToDefault,
	T_CurrentOfExpr,
	T_NextValueExpr,
	T_InferenceElem,
	T_TargetEntry,
	T_RangeTblRef,
	T_JoinExpr,
	T_FromExpr,
	T_OnConflictExpr,
	T_IntoClause,
	T_JsonFormat,
	T_JsonReturning,
	T_JsonValueExpr,
	T_JsonParseExpr,
	T_JsonScalarExpr,
	T_JsonSerializeExpr,
	T_JsonConstructorExpr,
	T_JsonExpr,
	T_JsonCoercion,
	T_JsonItemCoercions,
	T_JsonTableParent,
	T_JsonTableSibling,

	/*
	 * TAGS FOR EXPRESSION STATE NODES (execnodes.h)
	 *
	 * ExprState represents the evaluation state for a whole expression tree.
	 * Most Expr-based plan nodes do not have a corresponding expression state
	 * node, they're fully handled within execExpr* - but sometimes the state
	 * needs to be shared with other parts of the executor, as for example
	 * with SubPlanState, which nodeSubplan.c has to modify.
	 */
	T_ExprState,
	T_WindowFuncExprState,
	T_SetExprState,
	T_SubPlanState,
	T_DomainConstraintState,

	/*
	 * TAGS FOR PLANNER NODES (pathnodes.h)
	 */
	T_PlannerInfo,
	T_PlannerGlobal,
	T_RelOptInfo,
	T_IndexOptInfo,
	T_ForeignKeyOptInfo,
	T_ParamPathInfo,
	T_Path,
	T_IndexPath,
	T_BitmapHeapPath,
	T_BitmapAndPath,
	T_BitmapOrPath,
	T_TidPath,
	T_TidRangePath,
	T_SubqueryScanPath,
	T_ForeignPath,
	T_CustomPath,
	T_NestPath,
	T_MergePath,
	T_HashPath,
	T_AppendPath,
	T_MergeAppendPath,
	T_GroupResultPath,
	T_MaterialPath,
	T_MemoizePath,
	T_UniquePath,
	T_GatherPath,
	T_GatherMergePath,
	T_ProjectionPath,
	T_ProjectSetPath,
	T_SortPath,
	T_IncrementalSortPath,
	T_GroupPath,
	T_UpperUniquePath,
	T_AggPath,
	T_GroupingSetsPath,
	T_MinMaxAggPath,
	T_WindowAggPath,
	T_SetOpPath,
	T_RecursiveUnionPath,
	T_LockRowsPath,
	T_ModifyTablePath,
	T_LimitPath,
	/* these aren't subclasses of Path: */
	T_EquivalenceClass,
	T_EquivalenceMember,
	T_PathKey,
	T_PathKeyInfo,
	T_PathTarget,
	T_RestrictInfo,
	T_IndexClause,
	T_PlaceHolderVar,
	T_SpecialJoinInfo,
	T_AppendRelInfo,
	T_RowIdentityVarInfo,
	T_PlaceHolderInfo,
	T_MinMaxAggInfo,
	T_PlannerParamItem,
	T_RollupData,
	T_GroupingSetData,
	T_StatisticExtInfo,
	T_MergeAction,

	/*
	 * TAGS FOR MEMORY NODES (memnodes.h)
	 */
	T_AllocSetContext,
	T_SlabContext,
	T_GenerationContext,

	/*
	 * TAGS FOR VALUE NODES (value.h)
	 */
	T_Integer,
	T_Float,
	T_Boolean,
	T_String,
	T_BitString,

	/*
	 * TAGS FOR LIST NODES (pg_list.h)
	 */
	T_List,
	T_IntList,
	T_OidList,

	/*
	 * TAGS FOR EXTENSIBLE NODES (extensible.h)
	 */
	T_ExtensibleNode,

	/*
	 * TAGS FOR STATEMENT NODES (mostly in parsenodes.h)
	 */
	T_RawStmt,
	T_Query,
	T_PlannedStmt,
	T_InsertStmt,
	T_DeleteStmt,
	T_UpdateStmt,
	T_MergeStmt,
	T_SelectStmt,
	T_ReturnStmt,
	T_PLAssignStmt,
	T_AlterTableStmt,
	T_AlterTableCmd,
	T_AlterDomainStmt,
	T_SetOperationStmt,
	T_GrantStmt,
	T_GrantRoleStmt,
	T_AlterDefaultPrivilegesStmt,
	T_ClosePortalStmt,
	T_ClusterStmt,
	T_CopyStmt,
	T_CreateStmt,
	T_DefineStmt,
	T_DropStmt,
	T_TruncateStmt,
	T_CommentStmt,
	T_FetchStmt,
	T_IndexStmt,
	T_CreateFunctionStmt,
	T_AlterFunctionStmt,
	T_DoStmt,
	T_RenameStmt,
	T_RuleStmt,
	T_NotifyStmt,
	T_ListenStmt,
	T_UnlistenStmt,
	T_TransactionStmt,
	T_ViewStmt,
	T_LoadStmt,
	T_CreateDomainStmt,
	T_CreatedbStmt,
	T_DropdbStmt,
	T_VacuumStmt,
	T_ExplainStmt,
	T_CreateTableAsStmt,
	T_CreateSeqStmt,
	T_AlterSeqStmt,
	T_VariableSetStmt,
	T_VariableShowStmt,
	T_DiscardStmt,
	T_CreateTrigStmt,
	T_CreatePLangStmt,
	T_CreateRoleStmt,
	T_AlterRoleStmt,
	T_DropRoleStmt,
	T_LockStmt,
	T_ConstraintsSetStmt,
	T_ReindexStmt,
	T_CheckPointStmt,
	T_CreateSchemaStmt,
	T_AlterDatabaseStmt,
	T_AlterDatabaseRefreshCollStmt,
	T_AlterDatabaseSetStmt,
	T_AlterRoleSetStmt,
	T_CreateConversionStmt,
	T_CreateCastStmt,
	T_CreateOpClassStmt,
	T_CreateOpFamilyStmt,
	T_AlterOpFamilyStmt,
	T_PrepareStmt,
	T_ExecuteStmt,
	T_DeallocateStmt,
	T_DeclareCursorStmt,
	T_CreateTableSpaceStmt,
	T_DropTableSpaceStmt,
	T_AlterObjectDependsStmt,
	T_AlterObjectSchemaStmt,
	T_AlterOwnerStmt,
	T_AlterOperatorStmt,
	T_AlterTypeStmt,
	T_DropOwnedStmt,
	T_ReassignOwnedStmt,
	T_CompositeTypeStmt,
	T_CreateEnumStmt,
	T_CreateRangeStmt,
	T_AlterEnumStmt,
	T_AlterTSDictionaryStmt,
	T_AlterTSConfigurationStmt,
	T_CreateFdwStmt,
	T_AlterFdwStmt,
	T_CreateForeignServerStmt,
	T_AlterForeignServerStmt,
	T_CreateUserMappingStmt,
	T_AlterUserMappingStmt,
	T_DropUserMappingStmt,
	T_AlterTableSpaceOptionsStmt,
	T_AlterTableMoveAllStmt,
	T_SecLabelStmt,
	T_CreateForeignTableStmt,
	T_ImportForeignSchemaStmt,
	T_CreateExtensionStmt,
	T_AlterExtensionStmt,
	T_AlterExtensionContentsStmt,
	T_CreateEventTrigStmt,
	T_AlterEventTrigStmt,
	T_RefreshMatViewStmt,
	T_ReplicaIdentityStmt,
	T_AlterSystemStmt,
	T_CreatePolicyStmt,
	T_AlterPolicyStmt,
	T_CreateTransformStmt,
	T_CreateAmStmt,
	T_CreatePublicationStmt,
	T_AlterPublicationStmt,
	T_CreateSubscriptionStmt,
	T_AlterSubscriptionStmt,
	T_DropSubscriptionStmt,
	T_CreateStatsStmt,
	T_AlterCollationStmt,
	T_CallStmt,
	T_AlterStatsStmt,

	/*
	 * TAGS FOR PARSE TREE NODES (parsenodes.h)
	 */
	T_A_Expr,
	T_ColumnRef,
	T_ParamRef,
	T_A_Const,
	T_FuncCall,
	T_A_Star,
	T_A_Indices,
	T_A_Indirection,
	T_A_ArrayExpr,
	T_ResTarget,
	T_MultiAssignRef,
	T_TypeCast,
	T_CollateClause,
	T_SortBy,
	T_WindowDef,
	T_RangeSubselect,
	T_RangeFunction,
	T_RangeTableSample,
	T_RangeTableFunc,
	T_RangeTableFuncCol,
	T_TypeName,
	T_ColumnDef,
	T_IndexElem,
	T_StatsElem,
	T_Constraint,
	T_DefElem,
	T_RangeTblEntry,
	T_RangeTblFunction,
	T_TableSampleClause,
	T_WithCheckOption,
	T_SortGroupClause,
	T_GroupingSet,
	T_WindowClause,
	T_ObjectWithArgs,
	T_AccessPriv,
	T_CreateOpClassItem,
	T_TableLikeClause,
	T_FunctionParameter,
	T_LockingClause,
	T_RowMarkClause,
	T_XmlSerialize,
	T_WithClause,
	T_InferClause,
	T_OnConflictClause,
	T_CTESearchClause,
	T_CTECycleClause,
	T_CommonTableExpr,
	T_MergeWhenClause,
	T_RoleSpec,
	T_TriggerTransition,
	T_PartitionElem,
	T_PartitionSpec,
	T_PartitionBoundSpec,
	T_PartitionRangeDatum,
	T_PartitionCmd,
	T_VacuumRelation,
	T_PublicationObjSpec,
	T_PublicationTable,
<<<<<<< HEAD
	T_HierarClause,
	T_ConnectBy,
	T_StartWith,
	T_PriorClause,
	T_SysConnectPath,
	T_ConnectRoot,
=======
	T_JsonObjectConstructor,
	T_JsonArrayConstructor,
	T_JsonArrayQueryConstructor,
	T_JsonAggConstructor,
	T_JsonObjectAgg,
	T_JsonArrayAgg,
	T_JsonFuncExpr,
	T_JsonIsPredicate,
	T_JsonTable,
	T_JsonTableColumn,
	T_JsonTablePlan,
	T_JsonCommon,
	T_JsonArgument,
	T_JsonKeyValue,
	T_JsonBehavior,
	T_JsonOutput,
>>>>>>> a4b57543

	/*
	 * TAGS FOR REPLICATION GRAMMAR PARSE NODES (replnodes.h)
	 */
	T_IdentifySystemCmd,
	T_BaseBackupCmd,
	T_CreateReplicationSlotCmd,
	T_DropReplicationSlotCmd,
	T_ReadReplicationSlotCmd,
	T_StartReplicationCmd,
	T_TimeLineHistoryCmd,

	/*
	 * TAGS FOR RANDOM OTHER STUFF
	 *
	 * These are objects that aren't part of parse/plan/execute node tree
	 * structures, but we give them NodeTags anyway for identification
	 * purposes (usually because they are involved in APIs where we want to
	 * pass multiple object types through the same pointer).
	 */
	T_TriggerData,				/* in commands/trigger.h */
	T_EventTriggerData,			/* in commands/event_trigger.h */
	T_ReturnSetInfo,			/* in nodes/execnodes.h */
	T_WindowObjectData,			/* private in nodeWindowAgg.c */
	T_TIDBitmap,				/* in nodes/tidbitmap.h */
	T_InlineCodeBlock,			/* in nodes/parsenodes.h */
	T_FdwRoutine,				/* in foreign/fdwapi.h */
	T_IndexAmRoutine,			/* in access/amapi.h */
	T_TableAmRoutine,			/* in access/tableam.h */
	T_TsmRoutine,				/* in access/tsmapi.h */
	T_ForeignKeyCacheInfo,		/* in utils/rel.h */
	T_CallContext,				/* in nodes/parsenodes.h */
	T_SupportRequestSimplify,	/* in nodes/supportnodes.h */
	T_SupportRequestSelectivity,	/* in nodes/supportnodes.h */
	T_SupportRequestCost,		/* in nodes/supportnodes.h */
	T_SupportRequestRows,		/* in nodes/supportnodes.h */
	T_SupportRequestIndexCondition, /* in nodes/supportnodes.h */
<<<<<<< HEAD
	T_CreatePackageStmt,		/* in nodes/parsenodes.h */
	T_VarStmt					/* in nodes/parsenodes.h */
=======
	T_SupportRequestWFuncMonotonic	/* in nodes/supportnodes.h */
>>>>>>> a4b57543
} NodeTag;

/*
 * The first field of a node of any type is guaranteed to be the NodeTag.
 * Hence the type of any node can be gotten by casting it to Node. Declaring
 * a variable to be of Node * (instead of void *) can also facilitate
 * debugging.
 */
typedef struct Node
{
	NodeTag		type;
} Node;

#define nodeTag(nodeptr)		(((const Node*)(nodeptr))->type)

/*
 * newNode -
 *	  create a new node of the specified size and tag the node with the
 *	  specified tag.
 *
 * !WARNING!: Avoid using newNode directly. You should be using the
 *	  macro makeNode.  eg. to create a Query node, use makeNode(Query)
 *
 * Note: the size argument should always be a compile-time constant, so the
 * apparent risk of multiple evaluation doesn't matter in practice.
 */
#ifdef __GNUC__

/* With GCC, we can use a compound statement within an expression */
#define newNode(size, tag) \
({	Node   *_result; \
	AssertMacro((size) >= sizeof(Node));		/* need the tag, at least */ \
	_result = (Node *) palloc0fast(size); \
	_result->type = (tag); \
	_result; \
})
#else

/*
 *	There is no way to dereference the palloc'ed pointer to assign the
 *	tag, and also return the pointer itself, so we need a holder variable.
 *	Fortunately, this macro isn't recursive so we just define
 *	a global variable for this purpose.
 */
extern PGDLLIMPORT Node *newNodeMacroHolder;

#define newNode(size, tag) \
( \
	AssertMacro((size) >= sizeof(Node)),		/* need the tag, at least */ \
	newNodeMacroHolder = (Node *) palloc0fast(size), \
	newNodeMacroHolder->type = (tag), \
	newNodeMacroHolder \
)
#endif							/* __GNUC__ */


#define makeNode(_type_)		((_type_ *) newNode(sizeof(_type_),T_##_type_))
#define NodeSetTag(nodeptr,t)	(((Node*)(nodeptr))->type = (t))

#define IsA(nodeptr,_type_)		(nodeTag(nodeptr) == T_##_type_)

/*
 * castNode(type, ptr) casts ptr to "type *", and if assertions are enabled,
 * verifies that the node has the appropriate type (using its nodeTag()).
 *
 * Use an inline function when assertions are enabled, to avoid multiple
 * evaluations of the ptr argument (which could e.g. be a function call).
 */
#ifdef USE_ASSERT_CHECKING
static inline Node *
castNodeImpl(NodeTag type, void *ptr)
{
	Assert(ptr == NULL || nodeTag(ptr) == type);
	return (Node *) ptr;
}
#define castNode(_type_, nodeptr) ((_type_ *) castNodeImpl(T_##_type_, nodeptr))
#else
#define castNode(_type_, nodeptr) ((_type_ *) (nodeptr))
#endif							/* USE_ASSERT_CHECKING */


/* ----------------------------------------------------------------
 *					  extern declarations follow
 * ----------------------------------------------------------------
 */

/*
 * nodes/{outfuncs.c,print.c}
 */
struct Bitmapset;				/* not to include bitmapset.h here */
struct StringInfoData;			/* not to include stringinfo.h here */

extern void outNode(struct StringInfoData *str, const void *obj);
extern void outToken(struct StringInfoData *str, const char *s);
extern void outBitmapset(struct StringInfoData *str,
						 const struct Bitmapset *bms);
extern void outDatum(struct StringInfoData *str, uintptr_t value,
					 int typlen, bool typbyval);
extern char *nodeToString(const void *obj);
extern char *bmsToString(const struct Bitmapset *bms);

/*
 * nodes/{readfuncs.c,read.c}
 */
extern void *stringToNode(const char *str);
#ifdef WRITE_READ_PARSE_PLAN_TREES
extern void *stringToNodeWithLocations(const char *str);
#endif
extern struct Bitmapset *readBitmapset(void);
extern uintptr_t readDatum(bool typbyval);
extern bool *readBoolCols(int numCols);
extern int *readIntCols(int numCols);
extern Oid *readOidCols(int numCols);
extern int16 *readAttrNumberCols(int numCols);

/*
 * nodes/copyfuncs.c
 */
extern void *copyObjectImpl(const void *obj);

/* cast result back to argument type, if supported by compiler */
#ifdef HAVE_TYPEOF
#define copyObject(obj) ((typeof(obj)) copyObjectImpl(obj))
#else
#define copyObject(obj) copyObjectImpl(obj)
#endif

/*
 * nodes/equalfuncs.c
 */
extern bool equal(const void *a, const void *b);


/*
 * Typedefs for identifying qualifier selectivities and plan costs as such.
 * These are just plain "double"s, but declaring a variable as Selectivity
 * or Cost makes the intent more obvious.
 *
 * These could have gone into plannodes.h or some such, but many files
 * depend on them...
 */
typedef double Selectivity;		/* fraction of tuples a qualifier will pass */
typedef double Cost;			/* execution cost (in page-access units) */
typedef double Cardinality;		/* (estimated) number of rows or other integer count */


/*
 * CmdType -
 *	  enums for type of operation represented by a Query or PlannedStmt
 *
 * This is needed in both parsenodes.h and plannodes.h, so put it here...
 */
typedef enum CmdType
{
	CMD_UNKNOWN,
	CMD_SELECT,					/* select stmt */
	CMD_UPDATE,					/* update stmt */
	CMD_INSERT,					/* insert stmt */
	CMD_DELETE,					/* delete stmt */
	CMD_MERGE,					/* merge stmt */
	CMD_UTILITY,				/* cmds like create, destroy, copy, vacuum,
								 * etc. */
	CMD_NOTHING					/* dummy command for instead nothing rules
								 * with qual */
} CmdType;


/*
 * JoinType -
 *	  enums for types of relation joins
 *
 * JoinType determines the exact semantics of joining two relations using
 * a matching qualification.  For example, it tells what to do with a tuple
 * that has no match in the other relation.
 *
 * This is needed in both parsenodes.h and plannodes.h, so put it here...
 */
typedef enum JoinType
{
	/*
	 * The canonical kinds of joins according to the SQL JOIN syntax. Only
	 * these codes can appear in parser output (e.g., JoinExpr nodes).
	 */
	JOIN_INNER,					/* matching tuple pairs only */
	JOIN_LEFT,					/* pairs + unmatched LHS tuples */
	JOIN_FULL,					/* pairs + unmatched LHS + unmatched RHS */
	JOIN_RIGHT,					/* pairs + unmatched RHS tuples */

	/*
	 * Semijoins and anti-semijoins (as defined in relational theory) do not
	 * appear in the SQL JOIN syntax, but there are standard idioms for
	 * representing them (e.g., using EXISTS).  The planner recognizes these
	 * cases and converts them to joins.  So the planner and executor must
	 * support these codes.  NOTE: in JOIN_SEMI output, it is unspecified
	 * which matching RHS row is joined to.  In JOIN_ANTI output, the row is
	 * guaranteed to be null-extended.
	 */
	JOIN_SEMI,					/* 1 copy of each LHS row that has match(es) */
	JOIN_ANTI,					/* 1 copy of each LHS row that has no match */

	/*
	 * These codes are used internally in the planner, but are not supported
	 * by the executor (nor, indeed, by most of the planner).
	 */
	JOIN_UNIQUE_OUTER,			/* LHS path must be made unique */
	JOIN_UNIQUE_INNER			/* RHS path must be made unique */

	/*
	 * We might need additional join types someday.
	 */
} JoinType;

/*
 * OUTER joins are those for which pushed-down quals must behave differently
 * from the join's own quals.  This is in fact everything except INNER and
 * SEMI joins.  However, this macro must also exclude the JOIN_UNIQUE symbols
 * since those are temporary proxies for what will eventually be an INNER
 * join.
 *
 * Note: semijoins are a hybrid case, but we choose to treat them as not
 * being outer joins.  This is okay principally because the SQL syntax makes
 * it impossible to have a pushed-down qual that refers to the inner relation
 * of a semijoin; so there is no strong need to distinguish join quals from
 * pushed-down quals.  This is convenient because for almost all purposes,
 * quals attached to a semijoin can be treated the same as innerjoin quals.
 */
#define IS_OUTER_JOIN(jointype) \
	(((1 << (jointype)) & \
	  ((1 << JOIN_LEFT) | \
	   (1 << JOIN_FULL) | \
	   (1 << JOIN_RIGHT) | \
	   (1 << JOIN_ANTI))) != 0)

/*
 * AggStrategy -
 *	  overall execution strategies for Agg plan nodes
 *
 * This is needed in both pathnodes.h and plannodes.h, so put it here...
 */
typedef enum AggStrategy
{
	AGG_PLAIN,					/* simple agg across all input rows */
	AGG_SORTED,					/* grouped agg, input must be sorted */
	AGG_HASHED,					/* grouped agg, use internal hashtable */
	AGG_MIXED					/* grouped agg, hash and sort both used */
} AggStrategy;

/*
 * AggSplit -
 *	  splitting (partial aggregation) modes for Agg plan nodes
 *
 * This is needed in both pathnodes.h and plannodes.h, so put it here...
 */

/* Primitive options supported by nodeAgg.c: */
#define AGGSPLITOP_COMBINE		0x01	/* substitute combinefn for transfn */
#define AGGSPLITOP_SKIPFINAL	0x02	/* skip finalfn, return state as-is */
#define AGGSPLITOP_SERIALIZE	0x04	/* apply serialfn to output */
#define AGGSPLITOP_DESERIALIZE	0x08	/* apply deserialfn to input */

/* Supported operating modes (i.e., useful combinations of these options): */
typedef enum AggSplit
{
	/* Basic, non-split aggregation: */
	AGGSPLIT_SIMPLE = 0,
	/* Initial phase of partial aggregation, with serialization: */
	AGGSPLIT_INITIAL_SERIAL = AGGSPLITOP_SKIPFINAL | AGGSPLITOP_SERIALIZE,
	/* Final phase of partial aggregation, with deserialization: */
	AGGSPLIT_FINAL_DESERIAL = AGGSPLITOP_COMBINE | AGGSPLITOP_DESERIALIZE
} AggSplit;

/* Test whether an AggSplit value selects each primitive option: */
#define DO_AGGSPLIT_COMBINE(as)		(((as) & AGGSPLITOP_COMBINE) != 0)
#define DO_AGGSPLIT_SKIPFINAL(as)	(((as) & AGGSPLITOP_SKIPFINAL) != 0)
#define DO_AGGSPLIT_SERIALIZE(as)	(((as) & AGGSPLITOP_SERIALIZE) != 0)
#define DO_AGGSPLIT_DESERIALIZE(as) (((as) & AGGSPLITOP_DESERIALIZE) != 0)

/*
 * SetOpCmd and SetOpStrategy -
 *	  overall semantics and execution strategies for SetOp plan nodes
 *
 * This is needed in both pathnodes.h and plannodes.h, so put it here...
 */
typedef enum SetOpCmd
{
	SETOPCMD_INTERSECT,
	SETOPCMD_INTERSECT_ALL,
	SETOPCMD_EXCEPT,
	SETOPCMD_EXCEPT_ALL
} SetOpCmd;

typedef enum SetOpStrategy
{
	SETOP_SORTED,				/* input must be sorted */
	SETOP_HASHED				/* use internal hashtable */
} SetOpStrategy;

/*
 * OnConflictAction -
 *	  "ON CONFLICT" clause type of query
 *
 * This is needed in both parsenodes.h and plannodes.h, so put it here...
 */
typedef enum OnConflictAction
{
	ONCONFLICT_NONE,			/* No "ON CONFLICT" clause */
	ONCONFLICT_NOTHING,			/* ON CONFLICT ... DO NOTHING */
	ONCONFLICT_UPDATE			/* ON CONFLICT ... DO UPDATE */
} OnConflictAction;

/*
 * LimitOption -
 *	LIMIT option of query
 *
 * This is needed in both parsenodes.h and plannodes.h, so put it here...
 */
typedef enum LimitOption
{
	LIMIT_OPTION_COUNT,			/* FETCH FIRST... ONLY */
	LIMIT_OPTION_WITH_TIES,		/* FETCH FIRST... WITH TIES */
	LIMIT_OPTION_DEFAULT,		/* No limit present */
}			LimitOption;

#endif							/* NODES_H */<|MERGE_RESOLUTION|>--- conflicted
+++ resolved
@@ -508,14 +508,12 @@
 	T_VacuumRelation,
 	T_PublicationObjSpec,
 	T_PublicationTable,
-<<<<<<< HEAD
 	T_HierarClause,
 	T_ConnectBy,
 	T_StartWith,
 	T_PriorClause,
 	T_SysConnectPath,
 	T_ConnectRoot,
-=======
 	T_JsonObjectConstructor,
 	T_JsonArrayConstructor,
 	T_JsonArrayQueryConstructor,
@@ -532,7 +530,6 @@
 	T_JsonKeyValue,
 	T_JsonBehavior,
 	T_JsonOutput,
->>>>>>> a4b57543
 
 	/*
 	 * TAGS FOR REPLICATION GRAMMAR PARSE NODES (replnodes.h)
@@ -570,12 +567,9 @@
 	T_SupportRequestCost,		/* in nodes/supportnodes.h */
 	T_SupportRequestRows,		/* in nodes/supportnodes.h */
 	T_SupportRequestIndexCondition, /* in nodes/supportnodes.h */
-<<<<<<< HEAD
+	T_SupportRequestWFuncMonotonic, /* in nodes/supportnodes.h */
 	T_CreatePackageStmt,		/* in nodes/parsenodes.h */
 	T_VarStmt					/* in nodes/parsenodes.h */
-=======
-	T_SupportRequestWFuncMonotonic	/* in nodes/supportnodes.h */
->>>>>>> a4b57543
 } NodeTag;
 
 /*
