--- conflicted
+++ resolved
@@ -219,106 +219,6 @@
 #ifdef USE_READLINE
 	HELP0("  \\s [FILE]              display history or save it to file\n");
 #endif
-<<<<<<< HEAD
-	fprintf(output, _("  \\w FILE                write query buffer to file\n"));
-	fprintf(output, "\n");
-
-	fprintf(output, _("Input/Output\n"));
-	fprintf(output, _("  \\copy ...              perform SQL COPY with data stream to the client host\n"));
-	fprintf(output, _("  \\echo [-n] [STRING]    write string to standard output (-n for no newline)\n"));
-	fprintf(output, _("  \\i FILE                execute commands from file\n"));
-	fprintf(output, _("  \\ir FILE               as \\i, but relative to location of current script\n"));
-	fprintf(output, _("  \\o [FILE]              send all query results to file or |pipe\n"));
-	fprintf(output, _("  \\qecho [-n] [STRING]   write string to \\o output stream (-n for no newline)\n"));
-	fprintf(output, _("  \\warn [-n] [STRING]    write string to standard error (-n for no newline)\n"));
-	fprintf(output, "\n");
-
-	fprintf(output, _("Conditional\n"));
-	fprintf(output, _("  \\if EXPR               begin conditional block\n"));
-	fprintf(output, _("  \\elif EXPR             alternative within current conditional block\n"));
-	fprintf(output, _("  \\else                  final alternative within current conditional block\n"));
-	fprintf(output, _("  \\endif                 end conditional block\n"));
-	fprintf(output, "\n");
-
-	fprintf(output, _("Informational\n"));
-	fprintf(output, _("  (options: S = show system objects, + = additional detail)\n"));
-	fprintf(output, _("  \\d[S+]                 list tables, views, and sequences\n"));
-	fprintf(output, _("  \\d[S+]  NAME           describe table, view, sequence, or index\n"));
-	fprintf(output, _("  \\da[S]  [PATTERN]      list aggregates\n"));
-	fprintf(output, _("  \\dA[+]  [PATTERN]      list access methods\n"));
-	fprintf(output, _("  \\dAc[+] [AMPTRN [TYPEPTRN]]  list operator classes\n"));
-	fprintf(output, _("  \\dAf[+] [AMPTRN [TYPEPTRN]]  list operator families\n"));
-	fprintf(output, _("  \\dAo[+] [AMPTRN [OPFPTRN]]   list operators of operator families\n"));
-	fprintf(output, _("  \\dAp[+] [AMPTRN [OPFPTRN]]   list support functions of operator families\n"));
-	fprintf(output, _("  \\db[+]  [PATTERN]      list tablespaces\n"));
-	fprintf(output, _("  \\dc[S+] [PATTERN]      list conversions\n"));
-	fprintf(output, _("  \\dconfig[+] [PATTERN]  list configuration parameters\n"));
-	fprintf(output, _("  \\dC[+]  [PATTERN]      list casts\n"));
-	fprintf(output, _("  \\dd[S]  [PATTERN]      show object descriptions not displayed elsewhere\n"));
-	fprintf(output, _("  \\dD[S+] [PATTERN]      list domains\n"));
-	fprintf(output, _("  \\ddp    [PATTERN]      list default privileges\n"));
-	fprintf(output, _("  \\dE[S+] [PATTERN]      list foreign tables\n"));
-	fprintf(output, _("  \\des[+] [PATTERN]      list foreign servers\n"));
-	fprintf(output, _("  \\det[+] [PATTERN]      list foreign tables\n"));
-	fprintf(output, _("  \\deu[+] [PATTERN]      list user mappings\n"));
-	fprintf(output, _("  \\dew[+] [PATTERN]      list foreign-data wrappers\n"));
-	fprintf(output, _("  \\df[anptw][S+] [FUNCPTRN [TYPEPTRN ...]]\n"
-					  "                         list [only agg/normal/procedure/trigger/window] functions\n"));
-	fprintf(output, _("  \\dF[+]  [PATTERN]      list text search configurations\n"));
-	fprintf(output, _("  \\dFd[+] [PATTERN]      list text search dictionaries\n"));
-	fprintf(output, _("  \\dFp[+] [PATTERN]      list text search parsers\n"));
-	fprintf(output, _("  \\dFt[+] [PATTERN]      list text search templates\n"));
-	fprintf(output, _("  \\dg[S+] [PATTERN]      list roles\n"));
-	fprintf(output, _("  \\di[S+] [PATTERN]      list indexes\n"));
-	fprintf(output, _("  \\dl[+]                 list large objects, same as \\lo_list\n"));
-	fprintf(output, _("  \\dL[S+] [PATTERN]      list procedural languages\n"));
-	fprintf(output, _("  \\dm[S+] [PATTERN]      list materialized views\n"));
-	fprintf(output, _("  \\dn[S+] [PATTERN]      list schemas\n"));
-	fprintf(output, _("  \\do[S+] [OPPTRN [TYPEPTRN [TYPEPTRN]]]\n"
-					  "                         list operators\n"));
-	fprintf(output, _("  \\dO[S+] [PATTERN]      list collations\n"));
-	fprintf(output, _("  \\dp     [PATTERN]      list table, view, and sequence access privileges\n"));
-	fprintf(output, _("  \\dP[itn+] [PATTERN]    list [only index/table] partitioned relations [n=nested]\n"));
-	fprintf(output, _("  \\dPKG   [PATTERN]      list PL/Packages\n"));
-	fprintf(output, _("  \\drds [ROLEPTRN [DBPTRN]] list per-database role settings\n"));
-	fprintf(output, _("  \\dRp[+] [PATTERN]      list replication publications\n"));
-	fprintf(output, _("  \\dRs[+] [PATTERN]      list replication subscriptions\n"));
-	fprintf(output, _("  \\ds[S+] [PATTERN]      list sequences\n"));
-	fprintf(output, _("  \\dt[S+] [PATTERN]      list tables\n"));
-	fprintf(output, _("  \\dT[S+] [PATTERN]      list data types\n"));
-	fprintf(output, _("  \\du[S+] [PATTERN]      list roles\n"));
-	fprintf(output, _("  \\dv[S+] [PATTERN]      list views\n"));
-	fprintf(output, _("  \\dx[+]  [PATTERN]      list extensions\n"));
-	fprintf(output, _("  \\dX     [PATTERN]      list extended statistics\n"));
-	fprintf(output, _("  \\dy[+]  [PATTERN]      list event triggers\n"));
-	fprintf(output, _("  \\l[+]   [PATTERN]      list databases\n"));
-	fprintf(output, _("  \\sf[+]  FUNCNAME       show a function's definition\n"));
-	fprintf(output, _("  \\sv[+]  VIEWNAME       show a view's definition\n"));
-	fprintf(output, _("  \\z      [PATTERN]      same as \\dp\n"));
-	fprintf(output, "\n");
-
-	fprintf(output, _("Formatting\n"));
-	fprintf(output, _("  \\a                     toggle between unaligned and aligned output mode\n"));
-	fprintf(output, _("  \\C [STRING]            set table title, or unset if none\n"));
-	fprintf(output, _("  \\f [STRING]            show or set field separator for unaligned query output\n"));
-	fprintf(output, _("  \\H                     toggle HTML output mode (currently %s)\n"),
-			ON(pset.popt.topt.format == PRINT_HTML));
-	fprintf(output, _("  \\pset [NAME [VALUE]]   set table output option\n"
-					  "                         (border|columns|csv_fieldsep|expanded|fieldsep|\n"
-					  "                         fieldsep_zero|footer|format|linestyle|null|\n"
-					  "                         numericlocale|pager|pager_min_lines|recordsep|\n"
-					  "                         recordsep_zero|tableattr|title|tuples_only|\n"
-					  "                         unicode_border_linestyle|unicode_column_linestyle|\n"
-					  "                         unicode_header_linestyle)\n"));
-	fprintf(output, _("  \\t [on|off]            show only rows (currently %s)\n"),
-			ON(pset.popt.topt.tuples_only));
-	fprintf(output, _("  \\T [STRING]            set HTML <table> tag attributes, or unset if none\n"));
-	fprintf(output, _("  \\x [on|off|auto]       toggle expanded output (currently %s)\n"),
-			pset.popt.topt.expanded == 2 ? "auto" : ON(pset.popt.topt.expanded));
-	fprintf(output, "\n");
-
-	fprintf(output, _("Connection\n"));
-=======
 	HELP0("  \\w FILE                write query buffer to file\n");
 	HELP0("\n");
 
@@ -378,6 +278,7 @@
 	HELP0("  \\dO[S+] [PATTERN]      list collations\n");
 	HELP0("  \\dp     [PATTERN]      list table, view, and sequence access privileges\n");
 	HELP0("  \\dP[itn+] [PATTERN]    list [only index/table] partitioned relations [n=nested]\n");
+	HELP0("  \\dPKG   [PATTERN]      list PL/Packages\n");
 	HELP0("  \\drds [ROLEPTRN [DBPTRN]] list per-database role settings\n");
 	HELP0("  \\dRp[+] [PATTERN]      list replication publications\n");
 	HELP0("  \\dRs[+] [PATTERN]      list replication subscriptions\n");
@@ -424,7 +325,6 @@
 	HELP0("\n");
 
 	HELP0("Connection\n");
->>>>>>> adadae45
 	if (currdb)
 		HELPN("  \\c[onnect] {[DBNAME|- USER|- HOST|- PORT|-] | conninfo}\n"
 			  "                         connect to new database (currently \"%s\")\n",
