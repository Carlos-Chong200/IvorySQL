/*-------------------------------------------------------------------------
 *
 * pg_dump_sort.c
 *	  Sort the items of a dump into a safe order for dumping
 *
 *
 * Portions Copyright (c) 1996-2022, PostgreSQL Global Development Group
 * Portions Copyright (c) 1994, Regents of the University of California
 *
 *
 * IDENTIFICATION
 *	  src/bin/pg_dump/pg_dump_sort.c
 *
 *-------------------------------------------------------------------------
 */
#include "postgres_fe.h"

#include "catalog/pg_class_d.h"
#include "pg_backup_archiver.h"
#include "pg_backup_utils.h"
#include "pg_dump.h"

/*
 * Sort priority for database object types.
 * Objects are sorted by type, and within a type by name.
 *
 * Triggers, event triggers, and materialized views are intentionally sorted
 * late.  Triggers must be restored after all data modifications, so that
 * they don't interfere with loading data.  Event triggers are restored
 * next-to-last so that they don't interfere with object creations of any
 * kind.  Matview refreshes are last because they should execute in the
 * database's normal state (e.g., they must come after all ACLs are restored;
 * also, if they choose to look at system catalogs, they should see the final
 * restore state).  If you think to change this, see also the RestorePass
 * mechanism in pg_backup_archiver.c.
 *
 * On the other hand, casts are intentionally sorted earlier than you might
 * expect; logically they should come after functions, since they usually
 * depend on those.  This works around the backend's habit of recording
 * views that use casts as dependent on the cast's underlying function.
 * We initially sort casts first, and then any functions used by casts
 * will be hoisted above the casts, and in turn views that those functions
 * depend on will be hoisted above the functions.  But views not used that
 * way won't be hoisted.
 *
 * NOTE: object-type priorities must match the section assignments made in
 * pg_dump.c; that is, PRE_DATA objects must sort before DO_PRE_DATA_BOUNDARY,
 * POST_DATA objects must sort after DO_POST_DATA_BOUNDARY, and DATA objects
 * must sort between them.
 */

/* This enum lists the priority levels in order */
enum dbObjectTypePriorities
{
	PRIO_NAMESPACE = 1,
	PRIO_PROCLANG,
	PRIO_COLLATION,
	PRIO_TRANSFORM,
	PRIO_EXTENSION,
	PRIO_TYPE,					/* used for DO_TYPE and DO_SHELL_TYPE */
	PRIO_CAST,
	PRIO_FUNC,
	PRIO_AGG,
	PRIO_ACCESS_METHOD,
	PRIO_OPERATOR,
	PRIO_OPFAMILY,				/* used for DO_OPFAMILY and DO_OPCLASS */
	PRIO_CONVERSION,
	PRIO_TSPARSER,
	PRIO_TSTEMPLATE,
	PRIO_TSDICT,
	PRIO_TSCONFIG,
	PRIO_FDW,
	PRIO_FOREIGN_SERVER,
	PRIO_TABLE,
	PRIO_TABLE_ATTACH,
	PRIO_DUMMY_TYPE,
	PRIO_ATTRDEF,
	PRIO_BLOB,
	PRIO_PRE_DATA_BOUNDARY,		/* boundary! */
	PRIO_TABLE_DATA,
	PRIO_SEQUENCE_SET,
	PRIO_BLOB_DATA,
	PRIO_POST_DATA_BOUNDARY,	/* boundary! */
	PRIO_CONSTRAINT,
	PRIO_INDEX,
	PRIO_INDEX_ATTACH,
	PRIO_STATSEXT,
	PRIO_RULE,
	PRIO_TRIGGER,
	PRIO_FK_CONSTRAINT,
	PRIO_POLICY,
	PRIO_PUBLICATION,
	PRIO_PUBLICATION_REL,
	PRIO_PUBLICATION_TABLE_IN_SCHEMA,
	PRIO_SUBSCRIPTION,
	PRIO_PACKAGE,
	PRIO_DEFAULT_ACL,			/* done in ACL pass */
	PRIO_EVENT_TRIGGER,			/* must be next to last! */
	PRIO_REFRESH_MATVIEW		/* must be last! */
};

/* This table is indexed by enum DumpableObjectType */
static const int dbObjectTypePriority[] =
{
	PRIO_NAMESPACE,				/* DO_NAMESPACE */
	PRIO_EXTENSION,				/* DO_EXTENSION */
	PRIO_TYPE,					/* DO_TYPE */
	PRIO_TYPE,					/* DO_SHELL_TYPE */
	PRIO_FUNC,					/* DO_FUNC */
	PRIO_AGG,					/* DO_AGG */
	PRIO_OPERATOR,				/* DO_OPERATOR */
	PRIO_ACCESS_METHOD,			/* DO_ACCESS_METHOD */
	PRIO_OPFAMILY,				/* DO_OPCLASS */
	PRIO_OPFAMILY,				/* DO_OPFAMILY */
	PRIO_COLLATION,				/* DO_COLLATION */
	PRIO_CONVERSION,			/* DO_CONVERSION */
	PRIO_TABLE,					/* DO_TABLE */
	PRIO_TABLE_ATTACH,			/* DO_TABLE_ATTACH */
	PRIO_ATTRDEF,				/* DO_ATTRDEF */
	PRIO_INDEX,					/* DO_INDEX */
	PRIO_INDEX_ATTACH,			/* DO_INDEX_ATTACH */
	PRIO_STATSEXT,				/* DO_STATSEXT */
	PRIO_RULE,					/* DO_RULE */
	PRIO_TRIGGER,				/* DO_TRIGGER */
	PRIO_CONSTRAINT,			/* DO_CONSTRAINT */
	PRIO_FK_CONSTRAINT,			/* DO_FK_CONSTRAINT */
	PRIO_PROCLANG,				/* DO_PROCLANG */
	PRIO_CAST,					/* DO_CAST */
	PRIO_TABLE_DATA,			/* DO_TABLE_DATA */
	PRIO_SEQUENCE_SET,			/* DO_SEQUENCE_SET */
	PRIO_DUMMY_TYPE,			/* DO_DUMMY_TYPE */
	PRIO_TSPARSER,				/* DO_TSPARSER */
	PRIO_TSDICT,				/* DO_TSDICT */
	PRIO_TSTEMPLATE,			/* DO_TSTEMPLATE */
	PRIO_TSCONFIG,				/* DO_TSCONFIG */
	PRIO_FDW,					/* DO_FDW */
	PRIO_FOREIGN_SERVER,		/* DO_FOREIGN_SERVER */
	PRIO_DEFAULT_ACL,			/* DO_DEFAULT_ACL */
	PRIO_TRANSFORM,				/* DO_TRANSFORM */
	PRIO_BLOB,					/* DO_BLOB */
	PRIO_BLOB_DATA,				/* DO_BLOB_DATA */
	PRIO_PRE_DATA_BOUNDARY,		/* DO_PRE_DATA_BOUNDARY */
	PRIO_POST_DATA_BOUNDARY,	/* DO_POST_DATA_BOUNDARY */
	PRIO_EVENT_TRIGGER,			/* DO_EVENT_TRIGGER */
	PRIO_REFRESH_MATVIEW,		/* DO_REFRESH_MATVIEW */
	PRIO_POLICY,				/* DO_POLICY */
	PRIO_PUBLICATION,			/* DO_PUBLICATION */
	PRIO_PUBLICATION_REL,		/* DO_PUBLICATION_REL */
<<<<<<< HEAD
	PRIO_PUBLICATION_REL_IN_SCHEMA, /* DO_PUBLICATION_REL_IN_SCHEMA */
	PRIO_SUBSCRIPTION,			/* DO_SUBSCRIPTION */
	PRIO_PACKAGE				/* DO_PACKAGE */
=======
	PRIO_PUBLICATION_TABLE_IN_SCHEMA,	/* DO_PUBLICATION_TABLE_IN_SCHEMA */
	PRIO_SUBSCRIPTION			/* DO_SUBSCRIPTION */
>>>>>>> b700f96c
};

StaticAssertDecl(lengthof(dbObjectTypePriority) == (DO_PACKAGE + 1),
				 "array length mismatch");

static DumpId preDataBoundId;
static DumpId postDataBoundId;


static int	DOTypeNameCompare(const void *p1, const void *p2);
static bool TopoSort(DumpableObject **objs,
					 int numObjs,
					 DumpableObject **ordering,
					 int *nOrdering);
static void addHeapElement(int val, int *heap, int heapLength);
static int	removeHeapElement(int *heap, int heapLength);
static void findDependencyLoops(DumpableObject **objs, int nObjs, int totObjs);
static int	findLoop(DumpableObject *obj,
					 DumpId startPoint,
					 bool *processed,
					 DumpId *searchFailed,
					 DumpableObject **workspace,
					 int depth);
static void repairDependencyLoop(DumpableObject **loop,
								 int nLoop);
static void describeDumpableObject(DumpableObject *obj,
								   char *buf, int bufsize);


/*
 * Sort the given objects into a type/name-based ordering
 *
 * Normally this is just the starting point for the dependency-based
 * ordering.
 */
void
sortDumpableObjectsByTypeName(DumpableObject **objs, int numObjs)
{
	if (numObjs > 1)
		qsort((void *) objs, numObjs, sizeof(DumpableObject *),
			  DOTypeNameCompare);
}

static int
DOTypeNameCompare(const void *p1, const void *p2)
{
	DumpableObject *obj1 = *(DumpableObject *const *) p1;
	DumpableObject *obj2 = *(DumpableObject *const *) p2;
	int			cmpval;

	/* Sort by type's priority */
	cmpval = dbObjectTypePriority[obj1->objType] -
		dbObjectTypePriority[obj2->objType];

	if (cmpval != 0)
		return cmpval;

	/*
	 * Sort by namespace.  Typically, all objects of the same priority would
	 * either have or not have a namespace link, but there are exceptions.
	 * Sort NULL namespace after non-NULL in such cases.
	 */
	if (obj1->namespace)
	{
		if (obj2->namespace)
		{
			cmpval = strcmp(obj1->namespace->dobj.name,
							obj2->namespace->dobj.name);
			if (cmpval != 0)
				return cmpval;
		}
		else
			return -1;
	}
	else if (obj2->namespace)
		return 1;

	/* Sort by name */
	cmpval = strcmp(obj1->name, obj2->name);
	if (cmpval != 0)
		return cmpval;

	/* To have a stable sort order, break ties for some object types */
	if (obj1->objType == DO_FUNC || obj1->objType == DO_AGG)
	{
		FuncInfo   *fobj1 = *(FuncInfo *const *) p1;
		FuncInfo   *fobj2 = *(FuncInfo *const *) p2;
		int			i;

		/* Sort by number of arguments, then argument type names */
		cmpval = fobj1->nargs - fobj2->nargs;
		if (cmpval != 0)
			return cmpval;
		for (i = 0; i < fobj1->nargs; i++)
		{
			TypeInfo   *argtype1 = findTypeByOid(fobj1->argtypes[i]);
			TypeInfo   *argtype2 = findTypeByOid(fobj2->argtypes[i]);

			if (argtype1 && argtype2)
			{
				if (argtype1->dobj.namespace && argtype2->dobj.namespace)
				{
					cmpval = strcmp(argtype1->dobj.namespace->dobj.name,
									argtype2->dobj.namespace->dobj.name);
					if (cmpval != 0)
						return cmpval;
				}
				cmpval = strcmp(argtype1->dobj.name, argtype2->dobj.name);
				if (cmpval != 0)
					return cmpval;
			}
		}
	}
	else if (obj1->objType == DO_OPERATOR)
	{
		OprInfo    *oobj1 = *(OprInfo *const *) p1;
		OprInfo    *oobj2 = *(OprInfo *const *) p2;

		/* oprkind is 'l', 'r', or 'b'; this sorts prefix, postfix, infix */
		cmpval = (oobj2->oprkind - oobj1->oprkind);
		if (cmpval != 0)
			return cmpval;
	}
	else if (obj1->objType == DO_ATTRDEF)
	{
		AttrDefInfo *adobj1 = *(AttrDefInfo *const *) p1;
		AttrDefInfo *adobj2 = *(AttrDefInfo *const *) p2;

		/* Sort by attribute number */
		cmpval = (adobj1->adnum - adobj2->adnum);
		if (cmpval != 0)
			return cmpval;
	}
	else if (obj1->objType == DO_POLICY)
	{
		PolicyInfo *pobj1 = *(PolicyInfo *const *) p1;
		PolicyInfo *pobj2 = *(PolicyInfo *const *) p2;

		/* Sort by table name (table namespace was considered already) */
		cmpval = strcmp(pobj1->poltable->dobj.name,
						pobj2->poltable->dobj.name);
		if (cmpval != 0)
			return cmpval;
	}
	else if (obj1->objType == DO_TRIGGER)
	{
		TriggerInfo *tobj1 = *(TriggerInfo *const *) p1;
		TriggerInfo *tobj2 = *(TriggerInfo *const *) p2;

		/* Sort by table name (table namespace was considered already) */
		cmpval = strcmp(tobj1->tgtable->dobj.name,
						tobj2->tgtable->dobj.name);
		if (cmpval != 0)
			return cmpval;
	}

	/* Usually shouldn't get here, but if we do, sort by OID */
	return oidcmp(obj1->catId.oid, obj2->catId.oid);
}


/*
 * Sort the given objects into a safe dump order using dependency
 * information (to the extent we have it available).
 *
 * The DumpIds of the PRE_DATA_BOUNDARY and POST_DATA_BOUNDARY objects are
 * passed in separately, in case we need them during dependency loop repair.
 */
void
sortDumpableObjects(DumpableObject **objs, int numObjs,
					DumpId preBoundaryId, DumpId postBoundaryId)
{
	DumpableObject **ordering;
	int			nOrdering;

	if (numObjs <= 0)			/* can't happen anymore ... */
		return;

	/*
	 * Saving the boundary IDs in static variables is a bit grotty, but seems
	 * better than adding them to parameter lists of subsidiary functions.
	 */
	preDataBoundId = preBoundaryId;
	postDataBoundId = postBoundaryId;

	ordering = (DumpableObject **) pg_malloc(numObjs * sizeof(DumpableObject *));
	while (!TopoSort(objs, numObjs, ordering, &nOrdering))
		findDependencyLoops(ordering, nOrdering, numObjs);

	memcpy(objs, ordering, numObjs * sizeof(DumpableObject *));

	free(ordering);
}

/*
 * TopoSort -- topological sort of a dump list
 *
 * Generate a re-ordering of the dump list that satisfies all the dependency
 * constraints shown in the dump list.  (Each such constraint is a fact of a
 * partial ordering.)  Minimize rearrangement of the list not needed to
 * achieve the partial ordering.
 *
 * The input is the list of numObjs objects in objs[].  This list is not
 * modified.
 *
 * Returns true if able to build an ordering that satisfies all the
 * constraints, false if not (there are contradictory constraints).
 *
 * On success (true result), ordering[] is filled with a sorted array of
 * DumpableObject pointers, of length equal to the input list length.
 *
 * On failure (false result), ordering[] is filled with an unsorted array of
 * DumpableObject pointers of length *nOrdering, listing the objects that
 * prevented the sort from being completed.  In general, these objects either
 * participate directly in a dependency cycle, or are depended on by objects
 * that are in a cycle.  (The latter objects are not actually problematic,
 * but it takes further analysis to identify which are which.)
 *
 * The caller is responsible for allocating sufficient space at *ordering.
 */
static bool
TopoSort(DumpableObject **objs,
		 int numObjs,
		 DumpableObject **ordering, /* output argument */
		 int *nOrdering)		/* output argument */
{
	DumpId		maxDumpId = getMaxDumpId();
	int		   *pendingHeap;
	int		   *beforeConstraints;
	int		   *idMap;
	DumpableObject *obj;
	int			heapLength;
	int			i,
				j,
				k;

	/*
	 * This is basically the same algorithm shown for topological sorting in
	 * Knuth's Volume 1.  However, we would like to minimize unnecessary
	 * rearrangement of the input ordering; that is, when we have a choice of
	 * which item to output next, we always want to take the one highest in
	 * the original list.  Therefore, instead of maintaining an unordered
	 * linked list of items-ready-to-output as Knuth does, we maintain a heap
	 * of their item numbers, which we can use as a priority queue.  This
	 * turns the algorithm from O(N) to O(N log N) because each insertion or
	 * removal of a heap item takes O(log N) time.  However, that's still
	 * plenty fast enough for this application.
	 */

	*nOrdering = numObjs;		/* for success return */

	/* Eliminate the null case */
	if (numObjs <= 0)
		return true;

	/* Create workspace for the above-described heap */
	pendingHeap = (int *) pg_malloc(numObjs * sizeof(int));

	/*
	 * Scan the constraints, and for each item in the input, generate a count
	 * of the number of constraints that say it must be before something else.
	 * The count for the item with dumpId j is stored in beforeConstraints[j].
	 * We also make a map showing the input-order index of the item with
	 * dumpId j.
	 */
	beforeConstraints = (int *) pg_malloc0((maxDumpId + 1) * sizeof(int));
	idMap = (int *) pg_malloc((maxDumpId + 1) * sizeof(int));
	for (i = 0; i < numObjs; i++)
	{
		obj = objs[i];
		j = obj->dumpId;
		if (j <= 0 || j > maxDumpId)
			fatal("invalid dumpId %d", j);
		idMap[j] = i;
		for (j = 0; j < obj->nDeps; j++)
		{
			k = obj->dependencies[j];
			if (k <= 0 || k > maxDumpId)
				fatal("invalid dependency %d", k);
			beforeConstraints[k]++;
		}
	}

	/*
	 * Now initialize the heap of items-ready-to-output by filling it with the
	 * indexes of items that already have beforeConstraints[id] == 0.
	 *
	 * The essential property of a heap is heap[(j-1)/2] >= heap[j] for each j
	 * in the range 1..heapLength-1 (note we are using 0-based subscripts
	 * here, while the discussion in Knuth assumes 1-based subscripts). So, if
	 * we simply enter the indexes into pendingHeap[] in decreasing order, we
	 * a-fortiori have the heap invariant satisfied at completion of this
	 * loop, and don't need to do any sift-up comparisons.
	 */
	heapLength = 0;
	for (i = numObjs; --i >= 0;)
	{
		if (beforeConstraints[objs[i]->dumpId] == 0)
			pendingHeap[heapLength++] = i;
	}

	/*--------------------
	 * Now emit objects, working backwards in the output list.  At each step,
	 * we use the priority heap to select the last item that has no remaining
	 * before-constraints.  We remove that item from the heap, output it to
	 * ordering[], and decrease the beforeConstraints count of each of the
	 * items it was constrained against.  Whenever an item's beforeConstraints
	 * count is thereby decreased to zero, we insert it into the priority heap
	 * to show that it is a candidate to output.  We are done when the heap
	 * becomes empty; if we have output every element then we succeeded,
	 * otherwise we failed.
	 * i = number of ordering[] entries left to output
	 * j = objs[] index of item we are outputting
	 * k = temp for scanning constraint list for item j
	 *--------------------
	 */
	i = numObjs;
	while (heapLength > 0)
	{
		/* Select object to output by removing largest heap member */
		j = removeHeapElement(pendingHeap, heapLength--);
		obj = objs[j];
		/* Output candidate to ordering[] */
		ordering[--i] = obj;
		/* Update beforeConstraints counts of its predecessors */
		for (k = 0; k < obj->nDeps; k++)
		{
			int			id = obj->dependencies[k];

			if ((--beforeConstraints[id]) == 0)
				addHeapElement(idMap[id], pendingHeap, heapLength++);
		}
	}

	/*
	 * If we failed, report the objects that couldn't be output; these are the
	 * ones with beforeConstraints[] still nonzero.
	 */
	if (i != 0)
	{
		k = 0;
		for (j = 1; j <= maxDumpId; j++)
		{
			if (beforeConstraints[j] != 0)
				ordering[k++] = objs[idMap[j]];
		}
		*nOrdering = k;
	}

	/* Done */
	free(pendingHeap);
	free(beforeConstraints);
	free(idMap);

	return (i == 0);
}

/*
 * Add an item to a heap (priority queue)
 *
 * heapLength is the current heap size; caller is responsible for increasing
 * its value after the call.  There must be sufficient storage at *heap.
 */
static void
addHeapElement(int val, int *heap, int heapLength)
{
	int			j;

	/*
	 * Sift-up the new entry, per Knuth 5.2.3 exercise 16. Note that Knuth is
	 * using 1-based array indexes, not 0-based.
	 */
	j = heapLength;
	while (j > 0)
	{
		int			i = (j - 1) >> 1;

		if (val <= heap[i])
			break;
		heap[j] = heap[i];
		j = i;
	}
	heap[j] = val;
}

/*
 * Remove the largest item present in a heap (priority queue)
 *
 * heapLength is the current heap size; caller is responsible for decreasing
 * its value after the call.
 *
 * We remove and return heap[0], which is always the largest element of
 * the heap, and then "sift up" to maintain the heap invariant.
 */
static int
removeHeapElement(int *heap, int heapLength)
{
	int			result = heap[0];
	int			val;
	int			i;

	if (--heapLength <= 0)
		return result;
	val = heap[heapLength];		/* value that must be reinserted */
	i = 0;						/* i is where the "hole" is */
	for (;;)
	{
		int			j = 2 * i + 1;

		if (j >= heapLength)
			break;
		if (j + 1 < heapLength &&
			heap[j] < heap[j + 1])
			j++;
		if (val >= heap[j])
			break;
		heap[i] = heap[j];
		i = j;
	}
	heap[i] = val;
	return result;
}

/*
 * findDependencyLoops - identify loops in TopoSort's failure output,
 *		and pass each such loop to repairDependencyLoop() for action
 *
 * In general there may be many loops in the set of objects returned by
 * TopoSort; for speed we should try to repair as many loops as we can
 * before trying TopoSort again.  We can safely repair loops that are
 * disjoint (have no members in common); if we find overlapping loops
 * then we repair only the first one found, because the action taken to
 * repair the first might have repaired the other as well.  (If not,
 * we'll fix it on the next go-round.)
 *
 * objs[] lists the objects TopoSort couldn't sort
 * nObjs is the number of such objects
 * totObjs is the total number of objects in the universe
 */
static void
findDependencyLoops(DumpableObject **objs, int nObjs, int totObjs)
{
	/*
	 * We use three data structures here:
	 *
	 * processed[] is a bool array indexed by dump ID, marking the objects
	 * already processed during this invocation of findDependencyLoops().
	 *
	 * searchFailed[] is another array indexed by dump ID.  searchFailed[j] is
	 * set to dump ID k if we have proven that there is no dependency path
	 * leading from object j back to start point k.  This allows us to skip
	 * useless searching when there are multiple dependency paths from k to j,
	 * which is a common situation.  We could use a simple bool array for
	 * this, but then we'd need to re-zero it for each start point, resulting
	 * in O(N^2) zeroing work.  Using the start point's dump ID as the "true"
	 * value lets us skip clearing the array before we consider the next start
	 * point.
	 *
	 * workspace[] is an array of DumpableObject pointers, in which we try to
	 * build lists of objects constituting loops.  We make workspace[] large
	 * enough to hold all the objects in TopoSort's output, which is huge
	 * overkill in most cases but could theoretically be necessary if there is
	 * a single dependency chain linking all the objects.
	 */
	bool	   *processed;
	DumpId	   *searchFailed;
	DumpableObject **workspace;
	bool		fixedloop;
	int			i;

	processed = (bool *) pg_malloc0((getMaxDumpId() + 1) * sizeof(bool));
	searchFailed = (DumpId *) pg_malloc0((getMaxDumpId() + 1) * sizeof(DumpId));
	workspace = (DumpableObject **) pg_malloc(totObjs * sizeof(DumpableObject *));
	fixedloop = false;

	for (i = 0; i < nObjs; i++)
	{
		DumpableObject *obj = objs[i];
		int			looplen;
		int			j;

		looplen = findLoop(obj,
						   obj->dumpId,
						   processed,
						   searchFailed,
						   workspace,
						   0);

		if (looplen > 0)
		{
			/* Found a loop, repair it */
			repairDependencyLoop(workspace, looplen);
			fixedloop = true;
			/* Mark loop members as processed */
			for (j = 0; j < looplen; j++)
				processed[workspace[j]->dumpId] = true;
		}
		else
		{
			/*
			 * There's no loop starting at this object, but mark it processed
			 * anyway.  This is not necessary for correctness, but saves later
			 * invocations of findLoop() from uselessly chasing references to
			 * such an object.
			 */
			processed[obj->dumpId] = true;
		}
	}

	/* We'd better have fixed at least one loop */
	if (!fixedloop)
		fatal("could not identify dependency loop");

	free(workspace);
	free(searchFailed);
	free(processed);
}

/*
 * Recursively search for a circular dependency loop that doesn't include
 * any already-processed objects.
 *
 *	obj: object we are examining now
 *	startPoint: dumpId of starting object for the hoped-for circular loop
 *	processed[]: flag array marking already-processed objects
 *	searchFailed[]: flag array marking already-unsuccessfully-visited objects
 *	workspace[]: work array in which we are building list of loop members
 *	depth: number of valid entries in workspace[] at call
 *
 * On success, the length of the loop is returned, and workspace[] is filled
 * with pointers to the members of the loop.  On failure, we return 0.
 *
 * Note: it is possible that the given starting object is a member of more
 * than one cycle; if so, we will find an arbitrary one of the cycles.
 */
static int
findLoop(DumpableObject *obj,
		 DumpId startPoint,
		 bool *processed,
		 DumpId *searchFailed,
		 DumpableObject **workspace,
		 int depth)
{
	int			i;

	/*
	 * Reject if obj is already processed.  This test prevents us from finding
	 * loops that overlap previously-processed loops.
	 */
	if (processed[obj->dumpId])
		return 0;

	/*
	 * If we've already proven there is no path from this object back to the
	 * startPoint, forget it.
	 */
	if (searchFailed[obj->dumpId] == startPoint)
		return 0;

	/*
	 * Reject if obj is already present in workspace.  This test prevents us
	 * from going into infinite recursion if we are given a startPoint object
	 * that links to a cycle it's not a member of, and it guarantees that we
	 * can't overflow the allocated size of workspace[].
	 */
	for (i = 0; i < depth; i++)
	{
		if (workspace[i] == obj)
			return 0;
	}

	/*
	 * Okay, tentatively add obj to workspace
	 */
	workspace[depth++] = obj;

	/*
	 * See if we've found a loop back to the desired startPoint; if so, done
	 */
	for (i = 0; i < obj->nDeps; i++)
	{
		if (obj->dependencies[i] == startPoint)
			return depth;
	}

	/*
	 * Recurse down each outgoing branch
	 */
	for (i = 0; i < obj->nDeps; i++)
	{
		DumpableObject *nextobj = findObjectByDumpId(obj->dependencies[i]);
		int			newDepth;

		if (!nextobj)
			continue;			/* ignore dependencies on undumped objects */
		newDepth = findLoop(nextobj,
							startPoint,
							processed,
							searchFailed,
							workspace,
							depth);
		if (newDepth > 0)
			return newDepth;
	}

	/*
	 * Remember there is no path from here back to startPoint
	 */
	searchFailed[obj->dumpId] = startPoint;

	return 0;
}

/*
 * A user-defined datatype will have a dependency loop with each of its
 * I/O functions (since those have the datatype as input or output).
 * Similarly, a range type will have a loop with its canonicalize function,
 * if any.  Break the loop by making the function depend on the associated
 * shell type, instead.
 */
static void
repairTypeFuncLoop(DumpableObject *typeobj, DumpableObject *funcobj)
{
	TypeInfo   *typeInfo = (TypeInfo *) typeobj;

	/* remove function's dependency on type */
	removeObjectDependency(funcobj, typeobj->dumpId);

	/* add function's dependency on shell type, instead */
	if (typeInfo->shellType)
	{
		addObjectDependency(funcobj, typeInfo->shellType->dobj.dumpId);

		/*
		 * Mark shell type (always including the definition, as we need the
		 * shell type defined to identify the function fully) as to be dumped
		 * if any such function is
		 */
		if (funcobj->dump)
			typeInfo->shellType->dobj.dump = funcobj->dump |
				DUMP_COMPONENT_DEFINITION;
	}
}

/*
 * Because we force a view to depend on its ON SELECT rule, while there
 * will be an implicit dependency in the other direction, we need to break
 * the loop.  If there are no other objects in the loop then we can remove
 * the implicit dependency and leave the ON SELECT rule non-separate.
 * This applies to matviews, as well.
 */
static void
repairViewRuleLoop(DumpableObject *viewobj,
				   DumpableObject *ruleobj)
{
	/* remove rule's dependency on view */
	removeObjectDependency(ruleobj, viewobj->dumpId);
	/* flags on the two objects are already set correctly for this case */
}

/*
 * However, if there are other objects in the loop, we must break the loop
 * by making the ON SELECT rule a separately-dumped object.
 *
 * Because findLoop() finds shorter cycles before longer ones, it's likely
 * that we will have previously fired repairViewRuleLoop() and removed the
 * rule's dependency on the view.  Put it back to ensure the rule won't be
 * emitted before the view.
 *
 * Note: this approach does *not* work for matviews, at the moment.
 */
static void
repairViewRuleMultiLoop(DumpableObject *viewobj,
						DumpableObject *ruleobj)
{
	TableInfo  *viewinfo = (TableInfo *) viewobj;
	RuleInfo   *ruleinfo = (RuleInfo *) ruleobj;

	/* remove view's dependency on rule */
	removeObjectDependency(viewobj, ruleobj->dumpId);
	/* mark view to be printed with a dummy definition */
	viewinfo->dummy_view = true;
	/* mark rule as needing its own dump */
	ruleinfo->separate = true;
	/* put back rule's dependency on view */
	addObjectDependency(ruleobj, viewobj->dumpId);
	/* now that rule is separate, it must be post-data */
	addObjectDependency(ruleobj, postDataBoundId);
}

/*
 * If a matview is involved in a multi-object loop, we can't currently fix
 * that by splitting off the rule.  As a stopgap, we try to fix it by
 * dropping the constraint that the matview be dumped in the pre-data section.
 * This is sufficient to handle cases where a matview depends on some unique
 * index, as can happen if it has a GROUP BY for example.
 *
 * Note that the "next object" is not necessarily the matview itself;
 * it could be the matview's rowtype, for example.  We may come through here
 * several times while removing all the pre-data linkages.  In particular,
 * if there are other matviews that depend on the one with the circularity
 * problem, we'll come through here for each such matview and mark them all
 * as postponed.  (This works because all MVs have pre-data dependencies
 * to begin with, so each of them will get visited.)
 */
static void
repairMatViewBoundaryMultiLoop(DumpableObject *boundaryobj,
							   DumpableObject *nextobj)
{
	/* remove boundary's dependency on object after it in loop */
	removeObjectDependency(boundaryobj, nextobj->dumpId);
	/* if that object is a matview, mark it as postponed into post-data */
	if (nextobj->objType == DO_TABLE)
	{
		TableInfo  *nextinfo = (TableInfo *) nextobj;

		if (nextinfo->relkind == RELKIND_MATVIEW)
			nextinfo->postponed_def = true;
	}
}

/*
 * Because we make tables depend on their CHECK constraints, while there
 * will be an automatic dependency in the other direction, we need to break
 * the loop.  If there are no other objects in the loop then we can remove
 * the automatic dependency and leave the CHECK constraint non-separate.
 */
static void
repairTableConstraintLoop(DumpableObject *tableobj,
						  DumpableObject *constraintobj)
{
	/* remove constraint's dependency on table */
	removeObjectDependency(constraintobj, tableobj->dumpId);
}

/*
 * However, if there are other objects in the loop, we must break the loop
 * by making the CHECK constraint a separately-dumped object.
 *
 * Because findLoop() finds shorter cycles before longer ones, it's likely
 * that we will have previously fired repairTableConstraintLoop() and
 * removed the constraint's dependency on the table.  Put it back to ensure
 * the constraint won't be emitted before the table...
 */
static void
repairTableConstraintMultiLoop(DumpableObject *tableobj,
							   DumpableObject *constraintobj)
{
	/* remove table's dependency on constraint */
	removeObjectDependency(tableobj, constraintobj->dumpId);
	/* mark constraint as needing its own dump */
	((ConstraintInfo *) constraintobj)->separate = true;
	/* put back constraint's dependency on table */
	addObjectDependency(constraintobj, tableobj->dumpId);
	/* now that constraint is separate, it must be post-data */
	addObjectDependency(constraintobj, postDataBoundId);
}

/*
 * Attribute defaults behave exactly the same as CHECK constraints...
 */
static void
repairTableAttrDefLoop(DumpableObject *tableobj,
					   DumpableObject *attrdefobj)
{
	/* remove attrdef's dependency on table */
	removeObjectDependency(attrdefobj, tableobj->dumpId);
}

static void
repairTableAttrDefMultiLoop(DumpableObject *tableobj,
							DumpableObject *attrdefobj)
{
	/* remove table's dependency on attrdef */
	removeObjectDependency(tableobj, attrdefobj->dumpId);
	/* mark attrdef as needing its own dump */
	((AttrDefInfo *) attrdefobj)->separate = true;
	/* put back attrdef's dependency on table */
	addObjectDependency(attrdefobj, tableobj->dumpId);
}

/*
 * CHECK constraints on domains work just like those on tables ...
 */
static void
repairDomainConstraintLoop(DumpableObject *domainobj,
						   DumpableObject *constraintobj)
{
	/* remove constraint's dependency on domain */
	removeObjectDependency(constraintobj, domainobj->dumpId);
}

static void
repairDomainConstraintMultiLoop(DumpableObject *domainobj,
								DumpableObject *constraintobj)
{
	/* remove domain's dependency on constraint */
	removeObjectDependency(domainobj, constraintobj->dumpId);
	/* mark constraint as needing its own dump */
	((ConstraintInfo *) constraintobj)->separate = true;
	/* put back constraint's dependency on domain */
	addObjectDependency(constraintobj, domainobj->dumpId);
	/* now that constraint is separate, it must be post-data */
	addObjectDependency(constraintobj, postDataBoundId);
}

static void
repairIndexLoop(DumpableObject *partedindex,
				DumpableObject *partindex)
{
	removeObjectDependency(partedindex, partindex->dumpId);
}

/*
 * Fix a dependency loop, or die trying ...
 *
 * This routine is mainly concerned with reducing the multiple ways that
 * a loop might appear to common cases, which it passes off to the
 * "fixer" routines above.
 */
static void
repairDependencyLoop(DumpableObject **loop,
					 int nLoop)
{
	int			i,
				j;

	/* Datatype and one of its I/O or canonicalize functions */
	if (nLoop == 2 &&
		loop[0]->objType == DO_TYPE &&
		loop[1]->objType == DO_FUNC)
	{
		repairTypeFuncLoop(loop[0], loop[1]);
		return;
	}
	if (nLoop == 2 &&
		loop[1]->objType == DO_TYPE &&
		loop[0]->objType == DO_FUNC)
	{
		repairTypeFuncLoop(loop[1], loop[0]);
		return;
	}

	/* View (including matview) and its ON SELECT rule */
	if (nLoop == 2 &&
		loop[0]->objType == DO_TABLE &&
		loop[1]->objType == DO_RULE &&
		(((TableInfo *) loop[0])->relkind == RELKIND_VIEW ||
		 ((TableInfo *) loop[0])->relkind == RELKIND_MATVIEW) &&
		((RuleInfo *) loop[1])->ev_type == '1' &&
		((RuleInfo *) loop[1])->is_instead &&
		((RuleInfo *) loop[1])->ruletable == (TableInfo *) loop[0])
	{
		repairViewRuleLoop(loop[0], loop[1]);
		return;
	}
	if (nLoop == 2 &&
		loop[1]->objType == DO_TABLE &&
		loop[0]->objType == DO_RULE &&
		(((TableInfo *) loop[1])->relkind == RELKIND_VIEW ||
		 ((TableInfo *) loop[1])->relkind == RELKIND_MATVIEW) &&
		((RuleInfo *) loop[0])->ev_type == '1' &&
		((RuleInfo *) loop[0])->is_instead &&
		((RuleInfo *) loop[0])->ruletable == (TableInfo *) loop[1])
	{
		repairViewRuleLoop(loop[1], loop[0]);
		return;
	}

	/* Indirect loop involving view (but not matview) and ON SELECT rule */
	if (nLoop > 2)
	{
		for (i = 0; i < nLoop; i++)
		{
			if (loop[i]->objType == DO_TABLE &&
				((TableInfo *) loop[i])->relkind == RELKIND_VIEW)
			{
				for (j = 0; j < nLoop; j++)
				{
					if (loop[j]->objType == DO_RULE &&
						((RuleInfo *) loop[j])->ev_type == '1' &&
						((RuleInfo *) loop[j])->is_instead &&
						((RuleInfo *) loop[j])->ruletable == (TableInfo *) loop[i])
					{
						repairViewRuleMultiLoop(loop[i], loop[j]);
						return;
					}
				}
			}
		}
	}

	/* Indirect loop involving matview and data boundary */
	if (nLoop > 2)
	{
		for (i = 0; i < nLoop; i++)
		{
			if (loop[i]->objType == DO_TABLE &&
				((TableInfo *) loop[i])->relkind == RELKIND_MATVIEW)
			{
				for (j = 0; j < nLoop; j++)
				{
					if (loop[j]->objType == DO_PRE_DATA_BOUNDARY)
					{
						DumpableObject *nextobj;

						nextobj = (j < nLoop - 1) ? loop[j + 1] : loop[0];
						repairMatViewBoundaryMultiLoop(loop[j], nextobj);
						return;
					}
				}
			}
		}
	}

	/* Table and CHECK constraint */
	if (nLoop == 2 &&
		loop[0]->objType == DO_TABLE &&
		loop[1]->objType == DO_CONSTRAINT &&
		((ConstraintInfo *) loop[1])->contype == 'c' &&
		((ConstraintInfo *) loop[1])->contable == (TableInfo *) loop[0])
	{
		repairTableConstraintLoop(loop[0], loop[1]);
		return;
	}
	if (nLoop == 2 &&
		loop[1]->objType == DO_TABLE &&
		loop[0]->objType == DO_CONSTRAINT &&
		((ConstraintInfo *) loop[0])->contype == 'c' &&
		((ConstraintInfo *) loop[0])->contable == (TableInfo *) loop[1])
	{
		repairTableConstraintLoop(loop[1], loop[0]);
		return;
	}

	/* Indirect loop involving table and CHECK constraint */
	if (nLoop > 2)
	{
		for (i = 0; i < nLoop; i++)
		{
			if (loop[i]->objType == DO_TABLE)
			{
				for (j = 0; j < nLoop; j++)
				{
					if (loop[j]->objType == DO_CONSTRAINT &&
						((ConstraintInfo *) loop[j])->contype == 'c' &&
						((ConstraintInfo *) loop[j])->contable == (TableInfo *) loop[i])
					{
						repairTableConstraintMultiLoop(loop[i], loop[j]);
						return;
					}
				}
			}
		}
	}

	/* Table and attribute default */
	if (nLoop == 2 &&
		loop[0]->objType == DO_TABLE &&
		loop[1]->objType == DO_ATTRDEF &&
		((AttrDefInfo *) loop[1])->adtable == (TableInfo *) loop[0])
	{
		repairTableAttrDefLoop(loop[0], loop[1]);
		return;
	}
	if (nLoop == 2 &&
		loop[1]->objType == DO_TABLE &&
		loop[0]->objType == DO_ATTRDEF &&
		((AttrDefInfo *) loop[0])->adtable == (TableInfo *) loop[1])
	{
		repairTableAttrDefLoop(loop[1], loop[0]);
		return;
	}

	/* index on partitioned table and corresponding index on partition */
	if (nLoop == 2 &&
		loop[0]->objType == DO_INDEX &&
		loop[1]->objType == DO_INDEX)
	{
		if (((IndxInfo *) loop[0])->parentidx == loop[1]->catId.oid)
		{
			repairIndexLoop(loop[0], loop[1]);
			return;
		}
		else if (((IndxInfo *) loop[1])->parentidx == loop[0]->catId.oid)
		{
			repairIndexLoop(loop[1], loop[0]);
			return;
		}
	}

	/* Indirect loop involving table and attribute default */
	if (nLoop > 2)
	{
		for (i = 0; i < nLoop; i++)
		{
			if (loop[i]->objType == DO_TABLE)
			{
				for (j = 0; j < nLoop; j++)
				{
					if (loop[j]->objType == DO_ATTRDEF &&
						((AttrDefInfo *) loop[j])->adtable == (TableInfo *) loop[i])
					{
						repairTableAttrDefMultiLoop(loop[i], loop[j]);
						return;
					}
				}
			}
		}
	}

	/* Domain and CHECK constraint */
	if (nLoop == 2 &&
		loop[0]->objType == DO_TYPE &&
		loop[1]->objType == DO_CONSTRAINT &&
		((ConstraintInfo *) loop[1])->contype == 'c' &&
		((ConstraintInfo *) loop[1])->condomain == (TypeInfo *) loop[0])
	{
		repairDomainConstraintLoop(loop[0], loop[1]);
		return;
	}
	if (nLoop == 2 &&
		loop[1]->objType == DO_TYPE &&
		loop[0]->objType == DO_CONSTRAINT &&
		((ConstraintInfo *) loop[0])->contype == 'c' &&
		((ConstraintInfo *) loop[0])->condomain == (TypeInfo *) loop[1])
	{
		repairDomainConstraintLoop(loop[1], loop[0]);
		return;
	}

	/* Indirect loop involving domain and CHECK constraint */
	if (nLoop > 2)
	{
		for (i = 0; i < nLoop; i++)
		{
			if (loop[i]->objType == DO_TYPE)
			{
				for (j = 0; j < nLoop; j++)
				{
					if (loop[j]->objType == DO_CONSTRAINT &&
						((ConstraintInfo *) loop[j])->contype == 'c' &&
						((ConstraintInfo *) loop[j])->condomain == (TypeInfo *) loop[i])
					{
						repairDomainConstraintMultiLoop(loop[i], loop[j]);
						return;
					}
				}
			}
		}
	}

	/*
	 * Loop of table with itself --- just ignore it.
	 *
	 * (Actually, what this arises from is a dependency of a table column on
	 * another column, which happens with generated columns; or a dependency
	 * of a table column on the whole table, which happens with partitioning.
	 * But we didn't pay attention to sub-object IDs while collecting the
	 * dependency data, so we can't see that here.)
	 */
	if (nLoop == 1)
	{
		if (loop[0]->objType == DO_TABLE)
		{
			removeObjectDependency(loop[0], loop[0]->dumpId);
			return;
		}
	}

	/*
	 * If all the objects are TABLE_DATA items, what we must have is a
	 * circular set of foreign key constraints (or a single self-referential
	 * table).  Print an appropriate complaint and break the loop arbitrarily.
	 */
	for (i = 0; i < nLoop; i++)
	{
		if (loop[i]->objType != DO_TABLE_DATA)
			break;
	}
	if (i >= nLoop)
	{
		pg_log_warning(ngettext("there are circular foreign-key constraints on this table:",
								"there are circular foreign-key constraints among these tables:",
								nLoop));
		for (i = 0; i < nLoop; i++)
			pg_log_generic(PG_LOG_INFO, "  %s", loop[i]->name);
		pg_log_generic(PG_LOG_INFO, "You might not be able to restore the dump without using --disable-triggers or temporarily dropping the constraints.");
		pg_log_generic(PG_LOG_INFO, "Consider using a full dump instead of a --data-only dump to avoid this problem.");
		if (nLoop > 1)
			removeObjectDependency(loop[0], loop[1]->dumpId);
		else					/* must be a self-dependency */
			removeObjectDependency(loop[0], loop[0]->dumpId);
		return;
	}

	/*
	 * If we can't find a principled way to break the loop, complain and break
	 * it in an arbitrary fashion.
	 */
	pg_log_warning("could not resolve dependency loop among these items:");
	for (i = 0; i < nLoop; i++)
	{
		char		buf[1024];

		describeDumpableObject(loop[i], buf, sizeof(buf));
		pg_log_generic(PG_LOG_INFO, "  %s", buf);
	}

	if (nLoop > 1)
		removeObjectDependency(loop[0], loop[1]->dumpId);
	else						/* must be a self-dependency */
		removeObjectDependency(loop[0], loop[0]->dumpId);
}

/*
 * Describe a dumpable object usefully for errors
 *
 * This should probably go somewhere else...
 */
static void
describeDumpableObject(DumpableObject *obj, char *buf, int bufsize)
{
	switch (obj->objType)
	{
		case DO_NAMESPACE:
			snprintf(buf, bufsize,
					 "SCHEMA %s  (ID %d OID %u)",
					 obj->name, obj->dumpId, obj->catId.oid);
			return;
		case DO_EXTENSION:
			snprintf(buf, bufsize,
					 "EXTENSION %s  (ID %d OID %u)",
					 obj->name, obj->dumpId, obj->catId.oid);
			return;
		case DO_TYPE:
			snprintf(buf, bufsize,
					 "TYPE %s  (ID %d OID %u)",
					 obj->name, obj->dumpId, obj->catId.oid);
			return;
		case DO_SHELL_TYPE:
			snprintf(buf, bufsize,
					 "SHELL TYPE %s  (ID %d OID %u)",
					 obj->name, obj->dumpId, obj->catId.oid);
			return;
		case DO_FUNC:
			snprintf(buf, bufsize,
					 "FUNCTION %s  (ID %d OID %u)",
					 obj->name, obj->dumpId, obj->catId.oid);
			return;
		case DO_AGG:
			snprintf(buf, bufsize,
					 "AGGREGATE %s  (ID %d OID %u)",
					 obj->name, obj->dumpId, obj->catId.oid);
			return;
		case DO_OPERATOR:
			snprintf(buf, bufsize,
					 "OPERATOR %s  (ID %d OID %u)",
					 obj->name, obj->dumpId, obj->catId.oid);
			return;
		case DO_ACCESS_METHOD:
			snprintf(buf, bufsize,
					 "ACCESS METHOD %s  (ID %d OID %u)",
					 obj->name, obj->dumpId, obj->catId.oid);
			return;
		case DO_OPCLASS:
			snprintf(buf, bufsize,
					 "OPERATOR CLASS %s  (ID %d OID %u)",
					 obj->name, obj->dumpId, obj->catId.oid);
			return;
		case DO_OPFAMILY:
			snprintf(buf, bufsize,
					 "OPERATOR FAMILY %s  (ID %d OID %u)",
					 obj->name, obj->dumpId, obj->catId.oid);
			return;
		case DO_COLLATION:
			snprintf(buf, bufsize,
					 "COLLATION %s  (ID %d OID %u)",
					 obj->name, obj->dumpId, obj->catId.oid);
			return;
		case DO_CONVERSION:
			snprintf(buf, bufsize,
					 "CONVERSION %s  (ID %d OID %u)",
					 obj->name, obj->dumpId, obj->catId.oid);
			return;
		case DO_TABLE:
			snprintf(buf, bufsize,
					 "TABLE %s  (ID %d OID %u)",
					 obj->name, obj->dumpId, obj->catId.oid);
			return;
		case DO_TABLE_ATTACH:
			snprintf(buf, bufsize,
					 "TABLE ATTACH %s  (ID %d)",
					 obj->name, obj->dumpId);
			return;
		case DO_ATTRDEF:
			snprintf(buf, bufsize,
					 "ATTRDEF %s.%s  (ID %d OID %u)",
					 ((AttrDefInfo *) obj)->adtable->dobj.name,
					 ((AttrDefInfo *) obj)->adtable->attnames[((AttrDefInfo *) obj)->adnum - 1],
					 obj->dumpId, obj->catId.oid);
			return;
		case DO_INDEX:
			snprintf(buf, bufsize,
					 "INDEX %s  (ID %d OID %u)",
					 obj->name, obj->dumpId, obj->catId.oid);
			return;
		case DO_INDEX_ATTACH:
			snprintf(buf, bufsize,
					 "INDEX ATTACH %s  (ID %d)",
					 obj->name, obj->dumpId);
			return;
		case DO_STATSEXT:
			snprintf(buf, bufsize,
					 "STATISTICS %s  (ID %d OID %u)",
					 obj->name, obj->dumpId, obj->catId.oid);
			return;
		case DO_REFRESH_MATVIEW:
			snprintf(buf, bufsize,
					 "REFRESH MATERIALIZED VIEW %s  (ID %d OID %u)",
					 obj->name, obj->dumpId, obj->catId.oid);
			return;
		case DO_RULE:
			snprintf(buf, bufsize,
					 "RULE %s  (ID %d OID %u)",
					 obj->name, obj->dumpId, obj->catId.oid);
			return;
		case DO_TRIGGER:
			snprintf(buf, bufsize,
					 "TRIGGER %s  (ID %d OID %u)",
					 obj->name, obj->dumpId, obj->catId.oid);
			return;
		case DO_EVENT_TRIGGER:
			snprintf(buf, bufsize,
					 "EVENT TRIGGER %s (ID %d OID %u)",
					 obj->name, obj->dumpId, obj->catId.oid);
			return;
		case DO_CONSTRAINT:
			snprintf(buf, bufsize,
					 "CONSTRAINT %s  (ID %d OID %u)",
					 obj->name, obj->dumpId, obj->catId.oid);
			return;
		case DO_FK_CONSTRAINT:
			snprintf(buf, bufsize,
					 "FK CONSTRAINT %s  (ID %d OID %u)",
					 obj->name, obj->dumpId, obj->catId.oid);
			return;
		case DO_PROCLANG:
			snprintf(buf, bufsize,
					 "PROCEDURAL LANGUAGE %s  (ID %d OID %u)",
					 obj->name, obj->dumpId, obj->catId.oid);
			return;
		case DO_CAST:
			snprintf(buf, bufsize,
					 "CAST %u to %u  (ID %d OID %u)",
					 ((CastInfo *) obj)->castsource,
					 ((CastInfo *) obj)->casttarget,
					 obj->dumpId, obj->catId.oid);
			return;
		case DO_TRANSFORM:
			snprintf(buf, bufsize,
					 "TRANSFORM %u lang %u  (ID %d OID %u)",
					 ((TransformInfo *) obj)->trftype,
					 ((TransformInfo *) obj)->trflang,
					 obj->dumpId, obj->catId.oid);
			return;
		case DO_TABLE_DATA:
			snprintf(buf, bufsize,
					 "TABLE DATA %s  (ID %d OID %u)",
					 obj->name, obj->dumpId, obj->catId.oid);
			return;
		case DO_SEQUENCE_SET:
			snprintf(buf, bufsize,
					 "SEQUENCE SET %s  (ID %d OID %u)",
					 obj->name, obj->dumpId, obj->catId.oid);
			return;
		case DO_DUMMY_TYPE:
			snprintf(buf, bufsize,
					 "DUMMY TYPE %s  (ID %d OID %u)",
					 obj->name, obj->dumpId, obj->catId.oid);
			return;
		case DO_TSPARSER:
			snprintf(buf, bufsize,
					 "TEXT SEARCH PARSER %s  (ID %d OID %u)",
					 obj->name, obj->dumpId, obj->catId.oid);
			return;
		case DO_TSDICT:
			snprintf(buf, bufsize,
					 "TEXT SEARCH DICTIONARY %s  (ID %d OID %u)",
					 obj->name, obj->dumpId, obj->catId.oid);
			return;
		case DO_TSTEMPLATE:
			snprintf(buf, bufsize,
					 "TEXT SEARCH TEMPLATE %s  (ID %d OID %u)",
					 obj->name, obj->dumpId, obj->catId.oid);
			return;
		case DO_TSCONFIG:
			snprintf(buf, bufsize,
					 "TEXT SEARCH CONFIGURATION %s  (ID %d OID %u)",
					 obj->name, obj->dumpId, obj->catId.oid);
			return;
		case DO_FDW:
			snprintf(buf, bufsize,
					 "FOREIGN DATA WRAPPER %s  (ID %d OID %u)",
					 obj->name, obj->dumpId, obj->catId.oid);
			return;
		case DO_FOREIGN_SERVER:
			snprintf(buf, bufsize,
					 "FOREIGN SERVER %s  (ID %d OID %u)",
					 obj->name, obj->dumpId, obj->catId.oid);
			return;
		case DO_DEFAULT_ACL:
			snprintf(buf, bufsize,
					 "DEFAULT ACL %s  (ID %d OID %u)",
					 obj->name, obj->dumpId, obj->catId.oid);
			return;
		case DO_BLOB:
			snprintf(buf, bufsize,
					 "BLOB  (ID %d OID %u)",
					 obj->dumpId, obj->catId.oid);
			return;
		case DO_BLOB_DATA:
			snprintf(buf, bufsize,
					 "BLOB DATA  (ID %d)",
					 obj->dumpId);
			return;
		case DO_POLICY:
			snprintf(buf, bufsize,
					 "POLICY (ID %d OID %u)",
					 obj->dumpId, obj->catId.oid);
			return;
		case DO_PUBLICATION:
			snprintf(buf, bufsize,
					 "PUBLICATION (ID %d OID %u)",
					 obj->dumpId, obj->catId.oid);
			return;
		case DO_PUBLICATION_REL:
			snprintf(buf, bufsize,
					 "PUBLICATION TABLE (ID %d OID %u)",
					 obj->dumpId, obj->catId.oid);
			return;
		case DO_PUBLICATION_TABLE_IN_SCHEMA:
			snprintf(buf, bufsize,
					 "PUBLICATION TABLES IN SCHEMA (ID %d OID %u)",
					 obj->dumpId, obj->catId.oid);
			return;
		case DO_SUBSCRIPTION:
			snprintf(buf, bufsize,
					 "SUBSCRIPTION (ID %d OID %u)",
					 obj->dumpId, obj->catId.oid);
			return;
		case DO_PACKAGE:
			snprintf(buf, bufsize,
					 "PACKAGE (ID %d OID %u)",
					 obj->dumpId, obj->catId.oid);
			return;
		case DO_PRE_DATA_BOUNDARY:
			snprintf(buf, bufsize,
					 "PRE-DATA BOUNDARY  (ID %d)",
					 obj->dumpId);
			return;
		case DO_POST_DATA_BOUNDARY:
			snprintf(buf, bufsize,
					 "POST-DATA BOUNDARY  (ID %d)",
					 obj->dumpId);
			return;
	}
	/* shouldn't get here */
	snprintf(buf, bufsize,
			 "object type %d  (ID %d OID %u)",
			 (int) obj->objType,
			 obj->dumpId, obj->catId.oid);
}<|MERGE_RESOLUTION|>--- conflicted
+++ resolved
@@ -146,14 +146,9 @@
 	PRIO_POLICY,				/* DO_POLICY */
 	PRIO_PUBLICATION,			/* DO_PUBLICATION */
 	PRIO_PUBLICATION_REL,		/* DO_PUBLICATION_REL */
-<<<<<<< HEAD
-	PRIO_PUBLICATION_REL_IN_SCHEMA, /* DO_PUBLICATION_REL_IN_SCHEMA */
+	PRIO_PUBLICATION_TABLE_IN_SCHEMA,	/* DO_PUBLICATION_TABLE_IN_SCHEMA */
 	PRIO_SUBSCRIPTION,			/* DO_SUBSCRIPTION */
 	PRIO_PACKAGE				/* DO_PACKAGE */
-=======
-	PRIO_PUBLICATION_TABLE_IN_SCHEMA,	/* DO_PUBLICATION_TABLE_IN_SCHEMA */
-	PRIO_SUBSCRIPTION			/* DO_SUBSCRIPTION */
->>>>>>> b700f96c
 };
 
 StaticAssertDecl(lengthof(dbObjectTypePriority) == (DO_PACKAGE + 1),
