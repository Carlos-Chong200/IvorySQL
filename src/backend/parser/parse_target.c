/*-------------------------------------------------------------------------
 *
 * parse_target.c
 *	  handle target lists
 *
 * Portions Copyright (c) 1996-2022, PostgreSQL Global Development Group
 * Portions Copyright (c) 1994, Regents of the University of California
 *
 *
 * IDENTIFICATION
 *	  src/backend/parser/parse_target.c
 *
 *-------------------------------------------------------------------------
 */
#include "postgres.h"

#include "catalog/pg_type.h"
#include "commands/dbcommands.h"
#include "funcapi.h"
#include "miscadmin.h"
#include "nodes/makefuncs.h"
#include "nodes/nodeFuncs.h"
#include "parser/parse_coerce.h"
#include "parser/parse_expr.h"
#include "parser/parse_func.h"
#include "parser/parse_relation.h"
#include "parser/parse_target.h"
#include "parser/parse_type.h"
#include "parser/parsetree.h"
#include "utils/builtins.h"
#include "utils/lsyscache.h"
#include "utils/rel.h"
#include "utils/typcache.h"

static void markTargetListOrigin(ParseState *pstate, TargetEntry *tle,
								 Var *var, int levelsup);
static Node *transformAssignmentSubscripts(ParseState *pstate,
										   Node *basenode,
										   const char *targetName,
										   Oid targetTypeId,
										   int32 targetTypMod,
										   Oid targetCollation,
										   List *subscripts,
										   bool isSlice,
										   List *indirection,
										   ListCell *next_indirection,
										   Node *rhs,
										   CoercionContext ccontext,
										   int location);
static List *ExpandColumnRefStar(ParseState *pstate, ColumnRef *cref,
								 bool make_target_entry);
static List *ExpandAllTables(ParseState *pstate, int location);
static List *ExpandIndirectionStar(ParseState *pstate, A_Indirection *ind,
								   bool make_target_entry, ParseExprKind exprKind);
static List *ExpandSingleTable(ParseState *pstate, ParseNamespaceItem *nsitem,
							   int sublevels_up, int location,
							   bool make_target_entry);
static List *ExpandRowReference(ParseState *pstate, Node *expr,
								bool make_target_entry);
static int	FigureColnameInternal(Node *node, char **name);


/*
 * transformTargetEntry()
 *	Transform any ordinary "expression-type" node into a targetlist entry.
 *	This is exported so that parse_clause.c can generate targetlist entries
 *	for ORDER/GROUP BY items that are not already in the targetlist.
 *
 * node		the (untransformed) parse tree for the value expression.
 * expr		the transformed expression, or NULL if caller didn't do it yet.
 * exprKind expression kind (EXPR_KIND_SELECT_TARGET, etc)
 * colname	the column name to be assigned, or NULL if none yet set.
 * resjunk	true if the target should be marked resjunk, ie, it is not
 *			wanted in the final projected tuple.
 */
TargetEntry *
transformTargetEntry(ParseState *pstate,
					 Node *node,
					 Node *expr,
					 ParseExprKind exprKind,
					 char *colname,
					 bool resjunk)
{
	/* Transform the node if caller didn't do it already */
	if (expr == NULL)
	{
		/*
		 * If it's a SetToDefault node and we should allow that, pass it
		 * through unmodified.  (transformExpr will throw the appropriate
		 * error if we're disallowing it.)
		 */
		if (exprKind == EXPR_KIND_UPDATE_SOURCE && IsA(node, SetToDefault))
			expr = node;
		else
			expr = transformExpr(pstate, node, exprKind);
	}

	if (colname == NULL && !resjunk)
	{
		/*
		 * Generate a suitable column name for a column without any explicit
		 * 'AS ColumnName' clause.
		 */
		colname = FigureColname(node);
	}

	return makeTargetEntry((Expr *) expr,
						   (AttrNumber) pstate->p_next_resno++,
						   colname,
						   resjunk);
}


/*
 * transformTargetList()
 * Turns a list of ResTarget's into a list of TargetEntry's.
 *
 * This code acts mostly the same for SELECT, UPDATE, or RETURNING lists;
 * the main thing is to transform the given expressions (the "val" fields).
 * The exprKind parameter distinguishes these cases when necessary.
 */
List *
transformTargetList(ParseState *pstate, List *targetlist,
					ParseExprKind exprKind)
{
	List	   *p_target = NIL;
	bool		expand_star;
	ListCell   *o_target;

	/* Shouldn't have any leftover multiassign items at start */
	Assert(pstate->p_multiassign_exprs == NIL);

	/* Expand "something.*" in SELECT and RETURNING, but not UPDATE */
	expand_star = (exprKind != EXPR_KIND_UPDATE_SOURCE);

	foreach(o_target, targetlist)
	{
		ResTarget  *res = (ResTarget *) lfirst(o_target);

		/*
		 * Check for "something.*".  Depending on the complexity of the
		 * "something", the star could appear as the last field in ColumnRef,
		 * or as the last indirection item in A_Indirection.
		 */
		if (expand_star)
		{
			if (IsA(res->val, ColumnRef))
			{
				ColumnRef  *cref = (ColumnRef *) res->val;

				if (IsA(llast(cref->fields), A_Star))
				{
					/* It is something.*, expand into multiple items */
					p_target = list_concat(p_target,
										   ExpandColumnRefStar(pstate,
															   cref,
															   true));
					continue;
				}
			}
			else if (IsA(res->val, A_Indirection))
			{
				A_Indirection *ind = (A_Indirection *) res->val;

				if (IsA(llast(ind->indirection), A_Star))
				{
					/* It is something.*, expand into multiple items */
					p_target = list_concat(p_target,
										   ExpandIndirectionStar(pstate,
																 ind,
																 true,
																 exprKind));
					continue;
				}
			}
		}

		/*
		 * Not "something.*", or we want to treat that as a plain whole-row
		 * variable, so transform as a single expression
		 */
		p_target = lappend(p_target,
						   transformTargetEntry(pstate,
												res->val,
												NULL,
												exprKind,
												res->name,
												false));
	}

	/*
	 * If any multiassign resjunk items were created, attach them to the end
	 * of the targetlist.  This should only happen in an UPDATE tlist.  We
	 * don't need to worry about numbering of these items; transformUpdateStmt
	 * will set their resnos.
	 */
	if (pstate->p_multiassign_exprs)
	{
		Assert(exprKind == EXPR_KIND_UPDATE_SOURCE);
		p_target = list_concat(p_target, pstate->p_multiassign_exprs);
		pstate->p_multiassign_exprs = NIL;
	}

	return p_target;
}


/*
 * transformExpressionList()
 *
 * This is the identical transformation to transformTargetList, except that
 * the input list elements are bare expressions without ResTarget decoration,
 * and the output elements are likewise just expressions without TargetEntry
 * decoration.  Also, we don't expect any multiassign constructs within the
 * list, so there's nothing to do for that.  We use this for ROW() and
 * VALUES() constructs.
 *
 * exprKind is not enough to tell us whether to allow SetToDefault, so
 * an additional flag is needed for that.
 */
List *
transformExpressionList(ParseState *pstate, List *exprlist,
						ParseExprKind exprKind, bool allowDefault)
{
	List	   *result = NIL;
	ListCell   *lc;

	foreach(lc, exprlist)
	{
		Node	   *e = (Node *) lfirst(lc);

		/*
		 * Check for "something.*".  Depending on the complexity of the
		 * "something", the star could appear as the last field in ColumnRef,
		 * or as the last indirection item in A_Indirection.
		 */
		if (IsA(e, ColumnRef))
		{
			ColumnRef  *cref = (ColumnRef *) e;

			if (IsA(llast(cref->fields), A_Star))
			{
				/* It is something.*, expand into multiple items */
				result = list_concat(result,
									 ExpandColumnRefStar(pstate, cref,
														 false));
				continue;
			}
		}
		else if (IsA(e, A_Indirection))
		{
			A_Indirection *ind = (A_Indirection *) e;

			if (IsA(llast(ind->indirection), A_Star))
			{
				/* It is something.*, expand into multiple items */
				result = list_concat(result,
									 ExpandIndirectionStar(pstate, ind,
														   false, exprKind));
				continue;
			}
		}

		/*
		 * Not "something.*", so transform as a single expression.  If it's a
		 * SetToDefault node and we should allow that, pass it through
		 * unmodified.  (transformExpr will throw the appropriate error if
		 * we're disallowing it.)
		 */
		if (allowDefault && IsA(e, SetToDefault))
			 /* do nothing */ ;
		else
			e = transformExpr(pstate, e, exprKind);

		result = lappend(result, e);
	}

	return result;
}


/*
 * resolveTargetListUnknowns()
 *		Convert any unknown-type targetlist entries to type TEXT.
 *
 * We do this after we've exhausted all other ways of identifying the output
 * column types of a query.
 */
void
resolveTargetListUnknowns(ParseState *pstate, List *targetlist)
{
	ListCell   *l;

	foreach(l, targetlist)
	{
		TargetEntry *tle = (TargetEntry *) lfirst(l);
		Oid			restype = exprType((Node *) tle->expr);

		if (restype == UNKNOWNOID)
		{
			tle->expr = (Expr *) coerce_type(pstate, (Node *) tle->expr,
											 restype, TEXTOID, -1,
											 COERCION_IMPLICIT,
											 COERCE_IMPLICIT_CAST,
											 -1);
		}
	}
}


/*
 * markTargetListOrigins()
 *		Mark targetlist columns that are simple Vars with the source
 *		table's OID and column number.
 *
 * Currently, this is done only for SELECT targetlists and RETURNING lists,
 * since we only need the info if we are going to send it to the frontend.
 */
void
markTargetListOrigins(ParseState *pstate, List *targetlist)
{
	ListCell   *l;

	foreach(l, targetlist)
	{
		TargetEntry *tle = (TargetEntry *) lfirst(l);

		markTargetListOrigin(pstate, tle, (Var *) tle->expr, 0);
	}
}

/*
 * markTargetListOrigin()
 *		If 'var' is a Var of a plain relation, mark 'tle' with its origin
 *
 * levelsup is an extra offset to interpret the Var's varlevelsup correctly.
 *
 * Note that we do not drill down into views, but report the view as the
 * column owner.  There's also no need to drill down into joins: if we see
 * a join alias Var, it must be a merged JOIN USING column (or possibly a
 * whole-row Var); that is not a direct reference to any plain table column,
 * so we don't report it.
 */
static void
markTargetListOrigin(ParseState *pstate, TargetEntry *tle,
					 Var *var, int levelsup)
{
	int			netlevelsup;
	RangeTblEntry *rte;
	AttrNumber	attnum;

	if (var == NULL || !IsA(var, Var))
		return;
	netlevelsup = var->varlevelsup + levelsup;
	rte = GetRTEByRangeTablePosn(pstate, var->varno, netlevelsup);
	attnum = var->varattno;

	switch (rte->rtekind)
	{
		case RTE_RELATION:
			/* It's a table or view, report it */
			tle->resorigtbl = rte->relid;
			tle->resorigcol = attnum;
			break;
		case RTE_SUBQUERY:
			/* Subselect-in-FROM: copy up from the subselect */
			if (attnum != InvalidAttrNumber)
			{
				TargetEntry *ste = get_tle_by_resno(rte->subquery->targetList,
													attnum);

				if (ste == NULL || ste->resjunk)
					elog(ERROR, "subquery %s does not have attribute %d",
						 rte->eref->aliasname, attnum);
				tle->resorigtbl = ste->resorigtbl;
				tle->resorigcol = ste->resorigcol;
			}
			break;
		case RTE_JOIN:
		case RTE_FUNCTION:
		case RTE_VALUES:
		case RTE_TABLEFUNC:
		case RTE_NAMEDTUPLESTORE:
		case RTE_RESULT:
			/* not a simple relation, leave it unmarked */
			break;
		case RTE_CTE:

			/*
			 * CTE reference: copy up from the subquery, if possible. If the
			 * RTE is a recursive self-reference then we can't do anything
			 * because we haven't finished analyzing it yet. However, it's no
			 * big loss because we must be down inside the recursive term of a
			 * recursive CTE, and so any markings on the current targetlist
			 * are not going to affect the results anyway.
			 */
			if (attnum != InvalidAttrNumber && !rte->self_reference)
			{
				CommonTableExpr *cte = GetCTEForRTE(pstate, rte, netlevelsup);
				TargetEntry *ste;
				List	   *tl = GetCTETargetList(cte);
				int			extra_cols = 0;

				/*
				 * RTE for CTE will already have the search and cycle columns
				 * added, but the subquery won't, so skip looking those up.
				 */
				if (cte->search_clause)
					extra_cols += 1;
				if (cte->cycle_clause)
					extra_cols += 2;
				if (extra_cols &&
					attnum > list_length(tl) &&
					attnum <= list_length(tl) + extra_cols)
					break;

				ste = get_tle_by_resno(tl, attnum);
				if (ste == NULL || ste->resjunk)
					elog(ERROR, "CTE %s does not have attribute %d",
						 rte->eref->aliasname, attnum);
				tle->resorigtbl = ste->resorigtbl;
				tle->resorigcol = ste->resorigcol;
			}
			break;
	}
}


/*
 * transformAssignedExpr()
 *	This is used in INSERT and UPDATE statements only.  It prepares an
 *	expression for assignment to a column of the target table.
 *	This includes coercing the given value to the target column's type
 *	(if necessary), and dealing with any subfield names or subscripts
 *	attached to the target column itself.  The input expression has
 *	already been through transformExpr().
 *
 * pstate		parse state
 * expr			expression to be modified
 * exprKind		indicates which type of statement we're dealing with
 * colname		target column name (ie, name of attribute to be assigned to)
 * attrno		target attribute number
 * indirection	subscripts/field names for target column, if any
 * location		error cursor position for the target column, or -1
 *
 * Returns the modified expression.
 *
 * Note: location points at the target column name (SET target or INSERT
 * column name list entry), and must therefore be -1 in an INSERT that
 * omits the column name list.  So we should usually prefer to use
 * exprLocation(expr) for errors that can happen in a default INSERT.
 */
Expr *
transformAssignedExpr(ParseState *pstate,
					  Expr *expr,
					  ParseExprKind exprKind,
					  const char *colname,
					  int attrno,
					  List *indirection,
					  int location)
{
	Relation	rd = pstate->p_target_relation;
	Oid			type_id;		/* type of value provided */
	Oid			attrtype;		/* type of target column */
	int32		attrtypmod;
	Oid			attrcollation;	/* collation of target column */
	ParseExprKind sv_expr_kind;

	/*
	 * Save and restore identity of expression type we're parsing.  We must
	 * set p_expr_kind here because we can parse subscripts without going
	 * through transformExpr().
	 */
	Assert(exprKind != EXPR_KIND_NONE);
	sv_expr_kind = pstate->p_expr_kind;
	pstate->p_expr_kind = exprKind;

	Assert(rd != NULL);
	if (attrno <= 0)
		ereport(ERROR,
				(errcode(ERRCODE_FEATURE_NOT_SUPPORTED),
				 errmsg("cannot assign to system column \"%s\"",
						colname),
				 parser_errposition(pstate, location)));
	attrtype = attnumTypeId(rd, attrno);
	attrtypmod = TupleDescAttr(rd->rd_att, attrno - 1)->atttypmod;
	attrcollation = TupleDescAttr(rd->rd_att, attrno - 1)->attcollation;

	/*
	 * If the expression is a DEFAULT placeholder, insert the attribute's
	 * type/typmod/collation into it so that exprType etc will report the
	 * right things.  (We expect that the eventually substituted default
	 * expression will in fact have this type and typmod.  The collation
	 * likely doesn't matter, but let's set it correctly anyway.)  Also,
	 * reject trying to update a subfield or array element with DEFAULT, since
	 * there can't be any default for portions of a column.
	 */
	if (expr && IsA(expr, SetToDefault))
	{
		SetToDefault *def = (SetToDefault *) expr;

		def->typeId = attrtype;
		def->typeMod = attrtypmod;
		def->collation = attrcollation;
		if (indirection)
		{
			if (IsA(linitial(indirection), A_Indices))
				ereport(ERROR,
						(errcode(ERRCODE_FEATURE_NOT_SUPPORTED),
						 errmsg("cannot set an array element to DEFAULT"),
						 parser_errposition(pstate, location)));
			else
				ereport(ERROR,
						(errcode(ERRCODE_FEATURE_NOT_SUPPORTED),
						 errmsg("cannot set a subfield to DEFAULT"),
						 parser_errposition(pstate, location)));
		}
	}

	/* Now we can use exprType() safely. */
	type_id = exprType((Node *) expr);

	/*
	 * If there is indirection on the target column, prepare an array or
	 * subfield assignment expression.  This will generate a new column value
	 * that the source value has been inserted into, which can then be placed
	 * in the new tuple constructed by INSERT or UPDATE.
	 */
	if (indirection)
	{
		Node	   *colVar;

		if (pstate->p_is_insert)
		{
			/*
			 * The command is INSERT INTO table (col.something) ... so there
			 * is not really a source value to work with. Insert a NULL
			 * constant as the source value.
			 */
			colVar = (Node *) makeNullConst(attrtype, attrtypmod,
											attrcollation);
		}
		else
		{
			/*
			 * Build a Var for the column to be updated.
			 */
			Var		   *var;

			var = makeVar(pstate->p_target_nsitem->p_rtindex, attrno,
						  attrtype, attrtypmod, attrcollation, 0);
			var->location = location;

			colVar = (Node *) var;
		}

		expr = (Expr *)
			transformAssignmentIndirection(pstate,
										   colVar,
										   colname,
										   false,
										   attrtype,
										   attrtypmod,
										   attrcollation,
										   indirection,
										   list_head(indirection),
										   (Node *) expr,
										   COERCION_ASSIGNMENT,
										   location);
	}
	else
	{
		/*
		 * For normal non-qualified target column, do type checking and
		 * coercion.
		 */
		Node	   *orig_expr = (Node *) expr;

		expr = (Expr *)
			coerce_to_target_type(pstate,
								  orig_expr, type_id,
								  attrtype, attrtypmod,
								  COERCION_ASSIGNMENT,
								  COERCE_IMPLICIT_CAST,
								  -1);
		if (expr == NULL)
			ereport(ERROR,
					(errcode(ERRCODE_DATATYPE_MISMATCH),
					 errmsg("column \"%s\" is of type %s"
							" but expression is of type %s",
							colname,
							format_type_be(attrtype),
							format_type_be(type_id)),
					 errhint("You will need to rewrite or cast the expression."),
					 parser_errposition(pstate, exprLocation(orig_expr))));
	}

	pstate->p_expr_kind = sv_expr_kind;

	return expr;
}


/*
 * updateTargetListEntry()
 *	This is used in UPDATE statements (and ON CONFLICT DO UPDATE)
 *	only.  It prepares an UPDATE TargetEntry for assignment to a
 *	column of the target table.  This includes coercing the given
 *	value to the target column's type (if necessary), and dealing with
 *	any subfield names or subscripts attached to the target column
 *	itself.
 *
 * pstate		parse state
 * tle			target list entry to be modified
 * colname		target column name (ie, name of attribute to be assigned to)
 * attrno		target attribute number
 * indirection	subscripts/field names for target column, if any
 * location		error cursor position (should point at column name), or -1
 */
void
updateTargetListEntry(ParseState *pstate,
					  TargetEntry *tle,
					  char *colname,
					  int attrno,
					  List *indirection,
					  int location)
{
	/* Fix up expression as needed */
	tle->expr = transformAssignedExpr(pstate,
									  tle->expr,
									  EXPR_KIND_UPDATE_TARGET,
									  colname,
									  attrno,
									  indirection,
									  location);

	/*
	 * Set the resno to identify the target column --- the rewriter and
	 * planner depend on this.  We also set the resname to identify the target
	 * column, but this is only for debugging purposes; it should not be
	 * relied on.  (In particular, it might be out of date in a stored rule.)
	 */
	tle->resno = (AttrNumber) attrno;
	tle->resname = colname;
}


/*
 * Process indirection (field selection or subscripting) of the target
 * column in INSERT/UPDATE/assignment.  This routine recurses for multiple
 * levels of indirection --- but note that several adjacent A_Indices nodes
 * in the indirection list are treated as a single multidimensional subscript
 * operation.
 *
 * In the initial call, basenode is a Var for the target column in UPDATE,
 * or a null Const of the target's type in INSERT, or a Param for the target
 * variable in PL/pgSQL assignment.  In recursive calls, basenode is NULL,
 * indicating that a substitute node should be consed up if needed.
 *
 * targetName is the name of the field or subfield we're assigning to, and
 * targetIsSubscripting is true if we're subscripting it.  These are just for
 * error reporting.
 *
 * targetTypeId, targetTypMod, targetCollation indicate the datatype and
 * collation of the object to be assigned to (initially the target column,
 * later some subobject).
 *
 * indirection is the list of indirection nodes, and indirection_cell is the
 * start of the sublist remaining to process.  When it's NULL, we're done
 * recursing and can just coerce and return the RHS.
 *
 * rhs is the already-transformed value to be assigned; note it has not been
 * coerced to any particular type.
 *
 * ccontext is the coercion level to use while coercing the rhs.  For
 * normal statements it'll be COERCION_ASSIGNMENT, but PL/pgSQL uses
 * a special value.
 *
 * location is the cursor error position for any errors.  (Note: this points
 * to the head of the target clause, eg "foo" in "foo.bar[baz]".  Later we
 * might want to decorate indirection cells with their own location info,
 * in which case the location argument could probably be dropped.)
 */
Node *
transformAssignmentIndirection(ParseState *pstate,
							   Node *basenode,
							   const char *targetName,
							   bool targetIsSubscripting,
							   Oid targetTypeId,
							   int32 targetTypMod,
							   Oid targetCollation,
							   List *indirection,
							   ListCell *indirection_cell,
							   Node *rhs,
							   CoercionContext ccontext,
							   int location)
{
	Node	   *result;
	List	   *subscripts = NIL;
	bool		isSlice = false;
	ListCell   *i;

	if (indirection_cell && !basenode)
	{
		/*
		 * Set up a substitution.  We abuse CaseTestExpr for this.  It's safe
		 * to do so because the only nodes that will be above the CaseTestExpr
		 * in the finished expression will be FieldStore and SubscriptingRef
		 * nodes. (There could be other stuff in the tree, but it will be
		 * within other child fields of those node types.)
		 */
		CaseTestExpr *ctest = makeNode(CaseTestExpr);

		ctest->typeId = targetTypeId;
		ctest->typeMod = targetTypMod;
		ctest->collation = targetCollation;
		basenode = (Node *) ctest;
	}

	/*
	 * We have to split any field-selection operations apart from
	 * subscripting.  Adjacent A_Indices nodes have to be treated as a single
	 * multidimensional subscript operation.
	 */
	for_each_cell(i, indirection, indirection_cell)
	{
		Node	   *n = lfirst(i);

		if (IsA(n, A_Indices))
		{
			subscripts = lappend(subscripts, n);
			if (((A_Indices *) n)->is_slice)
				isSlice = true;
		}
		else if (IsA(n, A_Star))
		{
			ereport(ERROR,
					(errcode(ERRCODE_FEATURE_NOT_SUPPORTED),
					 errmsg("row expansion via \"*\" is not supported here"),
					 parser_errposition(pstate, location)));
		}
		else
		{
			FieldStore *fstore;
			Oid			baseTypeId;
			int32		baseTypeMod;
			Oid			typrelid;
			AttrNumber	attnum;
			Oid			fieldTypeId;
			int32		fieldTypMod;
			Oid			fieldCollation;

			Assert(IsA(n, String));

			/* process subscripts before this field selection */
			if (subscripts)
			{
				/* recurse, and then return because we're done */
				return transformAssignmentSubscripts(pstate,
													 basenode,
													 targetName,
													 targetTypeId,
													 targetTypMod,
													 targetCollation,
													 subscripts,
													 isSlice,
													 indirection,
													 i,
													 rhs,
													 ccontext,
													 location);
			}

			/* No subscripts, so can process field selection here */

			/*
			 * Look up the composite type, accounting for possibility that
			 * what we are given is a domain over composite.
			 */
			baseTypeMod = targetTypMod;
			baseTypeId = getBaseTypeAndTypmod(targetTypeId, &baseTypeMod);

			typrelid = typeidTypeRelid(baseTypeId);
			if (!typrelid)
				ereport(ERROR,
						(errcode(ERRCODE_DATATYPE_MISMATCH),
						 errmsg("cannot assign to field \"%s\" of column \"%s\" because its type %s is not a composite type",
								strVal(n), targetName,
								format_type_be(targetTypeId)),
						 parser_errposition(pstate, location)));

			attnum = get_attnum(typrelid, strVal(n));
			if (attnum == InvalidAttrNumber)
				ereport(ERROR,
						(errcode(ERRCODE_UNDEFINED_COLUMN),
						 errmsg("cannot assign to field \"%s\" of column \"%s\" because there is no such column in data type %s",
								strVal(n), targetName,
								format_type_be(targetTypeId)),
						 parser_errposition(pstate, location)));
			if (attnum < 0)
				ereport(ERROR,
						(errcode(ERRCODE_UNDEFINED_COLUMN),
						 errmsg("cannot assign to system column \"%s\"",
								strVal(n)),
						 parser_errposition(pstate, location)));

			get_atttypetypmodcoll(typrelid, attnum,
								  &fieldTypeId, &fieldTypMod, &fieldCollation);

			/* recurse to create appropriate RHS for field assign */
			rhs = transformAssignmentIndirection(pstate,
												 NULL,
												 strVal(n),
												 false,
												 fieldTypeId,
												 fieldTypMod,
												 fieldCollation,
												 indirection,
												 lnext(indirection, i),
												 rhs,
												 ccontext,
												 location);

			/* and build a FieldStore node */
			fstore = makeNode(FieldStore);
			fstore->arg = (Expr *) basenode;
			fstore->newvals = list_make1(rhs);
			fstore->fieldnums = list_make1_int(attnum);
			fstore->resulttype = baseTypeId;

			/* If target is a domain, apply constraints */
			if (baseTypeId != targetTypeId)
				return coerce_to_domain((Node *) fstore,
										baseTypeId, baseTypeMod,
										targetTypeId,
										COERCION_IMPLICIT,
										COERCE_IMPLICIT_CAST,
										location,
										false);

			return (Node *) fstore;
		}
	}

	/* process trailing subscripts, if any */
	if (subscripts)
	{
		/* recurse, and then return because we're done */
		return transformAssignmentSubscripts(pstate,
											 basenode,
											 targetName,
											 targetTypeId,
											 targetTypMod,
											 targetCollation,
											 subscripts,
											 isSlice,
											 indirection,
											 NULL,
											 rhs,
											 ccontext,
											 location);
	}

	/* base case: just coerce RHS to match target type ID */

	result = coerce_to_target_type(pstate,
								   rhs, exprType(rhs),
								   targetTypeId, targetTypMod,
								   ccontext,
								   COERCE_IMPLICIT_CAST,
								   -1);
	if (result == NULL)
	{
		if (targetIsSubscripting)
			ereport(ERROR,
					(errcode(ERRCODE_DATATYPE_MISMATCH),
					 errmsg("subscripted assignment to \"%s\" requires type %s"
							" but expression is of type %s",
							targetName,
							format_type_be(targetTypeId),
							format_type_be(exprType(rhs))),
					 errhint("You will need to rewrite or cast the expression."),
					 parser_errposition(pstate, location)));
		else
			ereport(ERROR,
					(errcode(ERRCODE_DATATYPE_MISMATCH),
					 errmsg("subfield \"%s\" is of type %s"
							" but expression is of type %s",
							targetName,
							format_type_be(targetTypeId),
							format_type_be(exprType(rhs))),
					 errhint("You will need to rewrite or cast the expression."),
					 parser_errposition(pstate, location)));
	}

	return result;
}

/*
 * helper for transformAssignmentIndirection: process container assignment
 */
static Node *
transformAssignmentSubscripts(ParseState *pstate,
							  Node *basenode,
							  const char *targetName,
							  Oid targetTypeId,
							  int32 targetTypMod,
							  Oid targetCollation,
							  List *subscripts,
							  bool isSlice,
							  List *indirection,
							  ListCell *next_indirection,
							  Node *rhs,
							  CoercionContext ccontext,
							  int location)
{
	Node	   *result;
	SubscriptingRef *sbsref;
	Oid			containerType;
	int32		containerTypMod;
	Oid			typeNeeded;
	int32		typmodNeeded;
	Oid			collationNeeded;

	Assert(subscripts != NIL);

	/* Identify the actual container type involved */
	containerType = targetTypeId;
	containerTypMod = targetTypMod;
	transformContainerType(&containerType, &containerTypMod);

	/* Process subscripts and identify required type for RHS */
	sbsref = transformContainerSubscripts(pstate,
										  basenode,
										  containerType,
										  containerTypMod,
										  subscripts,
										  true);

	typeNeeded = sbsref->refrestype;
	typmodNeeded = sbsref->reftypmod;

	/*
	 * Container normally has same collation as its elements, but there's an
	 * exception: we might be subscripting a domain over a container type.  In
	 * that case use collation of the base type.  (This is shaky for arbitrary
	 * subscripting semantics, but it doesn't matter all that much since we
	 * only use this to label the collation of a possible CaseTestExpr.)
	 */
	if (containerType == targetTypeId)
		collationNeeded = targetCollation;
	else
		collationNeeded = get_typcollation(containerType);

	/* recurse to create appropriate RHS for container assign */
	rhs = transformAssignmentIndirection(pstate,
										 NULL,
										 targetName,
										 true,
										 typeNeeded,
										 typmodNeeded,
										 collationNeeded,
										 indirection,
										 next_indirection,
										 rhs,
										 ccontext,
										 location);

	/*
	 * Insert the already-properly-coerced RHS into the SubscriptingRef.  Then
	 * set refrestype and reftypmod back to the container type's values.
	 */
	sbsref->refassgnexpr = (Expr *) rhs;
	sbsref->refrestype = containerType;
	sbsref->reftypmod = containerTypMod;

	result = (Node *) sbsref;

	/* If target was a domain over container, need to coerce up to the domain */
	if (containerType != targetTypeId)
	{
		Oid			resulttype = exprType(result);

		result = coerce_to_target_type(pstate,
									   result, resulttype,
									   targetTypeId, targetTypMod,
									   ccontext,
									   COERCE_IMPLICIT_CAST,
									   -1);
		/* can fail if we had int2vector/oidvector, but not for true domains */
		if (result == NULL)
			ereport(ERROR,
					(errcode(ERRCODE_CANNOT_COERCE),
					 errmsg("cannot cast type %s to %s",
							format_type_be(resulttype),
							format_type_be(targetTypeId)),
					 parser_errposition(pstate, location)));
	}

	return result;
}


/*
 * checkInsertTargets -
 *	  generate a list of INSERT column targets if not supplied, or
 *	  test supplied column names to make sure they are in target table.
 *	  Also return an integer list of the columns' attribute numbers.
 */
List *
checkInsertTargets(ParseState *pstate, List *cols, List **attrnos)
{
	*attrnos = NIL;

	if (cols == NIL)
	{
		/*
		 * Generate default column list for INSERT.
		 */
		int			numcol = RelationGetNumberOfAttributes(pstate->p_target_relation);

		int			i;

		for (i = 0; i < numcol; i++)
		{
			ResTarget  *col;
			Form_pg_attribute attr;

			attr = TupleDescAttr(pstate->p_target_relation->rd_att, i);

			if (attr->attisdropped)
				continue;

			col = makeNode(ResTarget);
			col->name = pstrdup(NameStr(attr->attname));
			col->indirection = NIL;
			col->val = NULL;
			col->location = -1;
			cols = lappend(cols, col);
			*attrnos = lappend_int(*attrnos, i + 1);
		}
	}
	else
	{
		/*
		 * Do initial validation of user-supplied INSERT column list.
		 */
		Bitmapset  *wholecols = NULL;
		Bitmapset  *partialcols = NULL;
		ListCell   *tl;

		foreach(tl, cols)
		{
			ResTarget  *col = (ResTarget *) lfirst(tl);
			char	   *name = col->name;
			int			attrno;

			/* Lookup column name, ereport on failure */
			attrno = attnameAttNum(pstate->p_target_relation, name, false);
			if (attrno == InvalidAttrNumber)
				ereport(ERROR,
						(errcode(ERRCODE_UNDEFINED_COLUMN),
						 errmsg("column \"%s\" of relation \"%s\" does not exist",
								name,
								RelationGetRelationName(pstate->p_target_relation)),
						 parser_errposition(pstate, col->location)));

			/*
			 * Check for duplicates, but only of whole columns --- we allow
			 * INSERT INTO foo (col.subcol1, col.subcol2)
			 */
			if (col->indirection == NIL)
			{
				/* whole column; must not have any other assignment */
				if (bms_is_member(attrno, wholecols) ||
					bms_is_member(attrno, partialcols))
					ereport(ERROR,
							(errcode(ERRCODE_DUPLICATE_COLUMN),
							 errmsg("column \"%s\" specified more than once",
									name),
							 parser_errposition(pstate, col->location)));
				wholecols = bms_add_member(wholecols, attrno);
			}
			else
			{
				/* partial column; must not have any whole assignment */
				if (bms_is_member(attrno, wholecols))
					ereport(ERROR,
							(errcode(ERRCODE_DUPLICATE_COLUMN),
							 errmsg("column \"%s\" specified more than once",
									name),
							 parser_errposition(pstate, col->location)));
				partialcols = bms_add_member(partialcols, attrno);
			}

			*attrnos = lappend_int(*attrnos, attrno);
		}
	}

	return cols;
}

/*
 * ExpandColumnRefStar()
 *		Transforms foo.* into a list of expressions or targetlist entries.
 *
 * This handles the case where '*' appears as the last or only item in a
 * ColumnRef.  The code is shared between the case of foo.* at the top level
 * in a SELECT target list (where we want TargetEntry nodes in the result)
 * and foo.* in a ROW() or VALUES() construct (where we want just bare
 * expressions).
 *
 * The referenced columns are marked as requiring SELECT access.
 */
static List *
ExpandColumnRefStar(ParseState *pstate, ColumnRef *cref,
					bool make_target_entry)
{
	List	   *fields = cref->fields;
	int			numnames = list_length(fields);

	if (numnames == 1)
	{
		/*
		 * Target item is a bare '*', expand all tables
		 *
		 * (e.g., SELECT * FROM emp, dept)
		 *
		 * Since the grammar only accepts bare '*' at top level of SELECT, we
		 * need not handle the make_target_entry==false case here.
		 */
		Assert(make_target_entry);
		return ExpandAllTables(pstate, cref->location);
	}
	else
	{
		/*
		 * Target item is relation.*, expand that table
		 *
		 * (e.g., SELECT emp.*, dname FROM emp, dept)
		 *
		 * Note: this code is a lot like transformColumnRef; it's tempting to
		 * call that instead and then replace the resulting whole-row Var with
		 * a list of Vars.  However, that would leave us with the RTE's
		 * selectedCols bitmap showing the whole row as needing select
		 * permission, as well as the individual columns.  That would be
		 * incorrect (since columns added later shouldn't need select
		 * permissions).  We could try to remove the whole-row permission bit
		 * after the fact, but duplicating code is less messy.
		 */
		char	   *nspname = NULL;
		char	   *relname = NULL;
		ParseNamespaceItem *nsitem = NULL;
		int			levels_up;
		enum
		{
			CRSERR_NO_RTE,
			CRSERR_WRONG_DB,
			CRSERR_TOO_MANY
		}			crserr = CRSERR_NO_RTE;

		/*
		 * Give the PreParseColumnRefHook, if any, first shot.  If it returns
		 * non-null then we should use that expression.
		 */
		if (pstate->p_pre_columnref_hook != NULL)
		{
			Node	   *node;

			node = pstate->p_pre_columnref_hook(pstate, cref);
			if (node != NULL)
				return ExpandRowReference(pstate, node, make_target_entry);
		}

		switch (numnames)
		{
			case 2:
				relname = strVal(linitial(fields));
				nsitem = refnameNamespaceItem(pstate, nspname, relname,
											  cref->location,
											  &levels_up);
				break;
			case 3:
				nspname = strVal(linitial(fields));
				relname = strVal(lsecond(fields));
				nsitem = refnameNamespaceItem(pstate, nspname, relname,
											  cref->location,
											  &levels_up);
				break;
			case 4:
				{
					char	   *catname = strVal(linitial(fields));

					/*
					 * We check the catalog name and then ignore it.
					 */
					if (strcmp(catname, get_database_name(MyDatabaseId)) != 0)
					{
						crserr = CRSERR_WRONG_DB;
						break;
					}
					nspname = strVal(lsecond(fields));
					relname = strVal(lthird(fields));
					nsitem = refnameNamespaceItem(pstate, nspname, relname,
												  cref->location,
												  &levels_up);
					break;
				}
			default:
				crserr = CRSERR_TOO_MANY;
				break;
		}

		/*
		 * Now give the PostParseColumnRefHook, if any, a chance. We cheat a
		 * bit by passing the RangeTblEntry, not a Var, as the planned
		 * translation.  (A single Var wouldn't be strictly correct anyway.
		 * This convention allows hooks that really care to know what is
		 * happening.  It might be better to pass the nsitem, but we'd have to
		 * promote that struct to a full-fledged Node type so that callees
		 * could identify its type.)
		 */
		if (pstate->p_post_columnref_hook != NULL)
		{
			Node	   *node;

			node = pstate->p_post_columnref_hook(pstate, cref,
												 (Node *) (nsitem ? nsitem->p_rte : NULL));
			if (node != NULL)
			{
				if (nsitem != NULL)
					ereport(ERROR,
							(errcode(ERRCODE_AMBIGUOUS_COLUMN),
							 errmsg("column reference \"%s\" is ambiguous",
									NameListToString(cref->fields)),
							 parser_errposition(pstate, cref->location)));
				return ExpandRowReference(pstate, node, make_target_entry);
			}
		}

		/*
		 * Throw error if no translation found.
		 */
		if (nsitem == NULL)
		{
			switch (crserr)
			{
				case CRSERR_NO_RTE:
					errorMissingRTE(pstate, makeRangeVar(nspname, relname,
														 cref->location));
					break;
				case CRSERR_WRONG_DB:
					ereport(ERROR,
							(errcode(ERRCODE_FEATURE_NOT_SUPPORTED),
							 errmsg("cross-database references are not implemented: %s",
									NameListToString(cref->fields)),
							 parser_errposition(pstate, cref->location)));
					break;
				case CRSERR_TOO_MANY:
					ereport(ERROR,
							(errcode(ERRCODE_SYNTAX_ERROR),
							 errmsg("improper qualified name (too many dotted names): %s",
									NameListToString(cref->fields)),
							 parser_errposition(pstate, cref->location)));
					break;
			}
		}

		/*
		 * OK, expand the nsitem into fields.
		 */
		return ExpandSingleTable(pstate, nsitem, levels_up, cref->location,
								 make_target_entry);
	}
}

/*
 * ExpandAllTables()
 *		Transforms '*' (in the target list) into a list of targetlist entries.
 *
 * tlist entries are generated for each relation visible for unqualified
 * column name access.  We do not consider qualified-name-only entries because
 * that would include input tables of aliasless JOINs, NEW/OLD pseudo-entries,
 * etc.
 *
 * The referenced relations/columns are marked as requiring SELECT access.
 */
static List *
ExpandAllTables(ParseState *pstate, int location)
{
	List	   *target = NIL;
	bool		found_table = false;
	ListCell   *l;

	foreach(l, pstate->p_namespace)
	{
		ParseNamespaceItem *nsitem = (ParseNamespaceItem *) lfirst(l);

		/* Ignore table-only items */
		if (!nsitem->p_cols_visible)
			continue;
		/* Should not have any lateral-only items when parsing targetlist */
		Assert(!nsitem->p_lateral_only);
		/* Remember we found a p_cols_visible item */
		found_table = true;

		target = list_concat(target,
							 expandNSItemAttrs(pstate,
											   nsitem,
											   0,
											   true,
											   location));
	}

	/*
	 * Check for "SELECT *;".  We do it this way, rather than checking for
	 * target == NIL, because we want to allow SELECT * FROM a zero_column
	 * table.
	 */
	if (!found_table)
		ereport(ERROR,
				(errcode(ERRCODE_SYNTAX_ERROR),
				 errmsg("SELECT * with no tables specified is not valid"),
				 parser_errposition(pstate, location)));

	return target;
}

/*
 * ExpandIndirectionStar()
 *		Transforms foo.* into a list of expressions or targetlist entries.
 *
 * This handles the case where '*' appears as the last item in A_Indirection.
 * The code is shared between the case of foo.* at the top level in a SELECT
 * target list (where we want TargetEntry nodes in the result) and foo.* in
 * a ROW() or VALUES() construct (where we want just bare expressions).
 * For robustness, we use a separate "make_target_entry" flag to control
 * this rather than relying on exprKind.
 */
static List *
ExpandIndirectionStar(ParseState *pstate, A_Indirection *ind,
					  bool make_target_entry, ParseExprKind exprKind)
{
	Node	   *expr;

	/* Strip off the '*' to create a reference to the rowtype object */
	ind = copyObject(ind);
	ind->indirection = list_truncate(ind->indirection,
									 list_length(ind->indirection) - 1);

	/* And transform that */
	expr = transformExpr(pstate, (Node *) ind, exprKind);

	/* Expand the rowtype expression into individual fields */
	return ExpandRowReference(pstate, expr, make_target_entry);
}

/*
 * ExpandSingleTable()
 *		Transforms foo.* into a list of expressions or targetlist entries.
 *
 * This handles the case where foo has been determined to be a simple
 * reference to an RTE, so we can just generate Vars for the expressions.
 *
 * The referenced columns are marked as requiring SELECT access.
 */
static List *
ExpandSingleTable(ParseState *pstate, ParseNamespaceItem *nsitem,
				  int sublevels_up, int location, bool make_target_entry)
{
	if (make_target_entry)
	{
		/* expandNSItemAttrs handles permissions marking */
		return expandNSItemAttrs(pstate, nsitem, sublevels_up, true, location);
	}
	else
	{
		RangeTblEntry *rte = nsitem->p_rte;
		List	   *vars;
		ListCell   *l;

		vars = expandNSItemVars(nsitem, sublevels_up, location, NULL);

		/*
		 * Require read access to the table.  This is normally redundant with
		 * the markVarForSelectPriv calls below, but not if the table has zero
		 * columns.  We need not do anything if the nsitem is for a join: its
		 * component tables will have been marked ACL_SELECT when they were
		 * added to the rangetable.  (This step changes things only for the
		 * target relation of UPDATE/DELETE, which cannot be under a join.)
		 */
		if (rte->rtekind == RTE_RELATION)
			rte->requiredPerms |= ACL_SELECT;

		/* Require read access to each column */
		foreach(l, vars)
		{
			Var		   *var = (Var *) lfirst(l);

			markVarForSelectPriv(pstate, var);
		}

		return vars;
	}
}

/*
 * ExpandRowReference()
 *		Transforms foo.* into a list of expressions or targetlist entries.
 *
 * This handles the case where foo is an arbitrary expression of composite
 * type.
 */
static List *
ExpandRowReference(ParseState *pstate, Node *expr,
				   bool make_target_entry)
{
	List	   *result = NIL;
	TupleDesc	tupleDesc;
	int			numAttrs;
	int			i;

	/*
	 * If the rowtype expression is a whole-row Var, we can expand the fields
	 * as simple Vars.  Note: if the RTE is a relation, this case leaves us
	 * with the RTE's selectedCols bitmap showing the whole row as needing
	 * select permission, as well as the individual columns.  However, we can
	 * only get here for weird notations like (table.*).*, so it's not worth
	 * trying to clean up --- arguably, the permissions marking is correct
	 * anyway for such cases.
	 */
	if (IsA(expr, Var) &&
		((Var *) expr)->varattno == InvalidAttrNumber)
	{
		Var		   *var = (Var *) expr;
		ParseNamespaceItem *nsitem;

		nsitem = GetNSItemByRangeTablePosn(pstate, var->varno, var->varlevelsup);
		return ExpandSingleTable(pstate, nsitem, var->varlevelsup, var->location, make_target_entry);
	}

	/*
	 * Otherwise we have to do it the hard way.  Our current implementation is
	 * to generate multiple copies of the expression and do FieldSelects.
	 * (This can be pretty inefficient if the expression involves nontrivial
	 * computation :-(.)
	 *
	 * Verify it's a composite type, and get the tupdesc.
	 * get_expr_result_tupdesc() handles this conveniently.
	 *
	 * If it's a Var of type RECORD, we have to work even harder: we have to
	 * find what the Var refers to, and pass that to get_expr_result_tupdesc.
	 * That task is handled by expandRecordVariable().
	 */
	if (IsA(expr, Var) &&
		((Var *) expr)->vartype == RECORDOID)
		tupleDesc = expandRecordVariable(pstate, (Var *) expr, 0);
	else
		tupleDesc = get_expr_result_tupdesc(expr, false);
	Assert(tupleDesc);

	/* Generate a list of references to the individual fields */
	numAttrs = tupleDesc->natts;
	for (i = 0; i < numAttrs; i++)
	{
		Form_pg_attribute att = TupleDescAttr(tupleDesc, i);
		FieldSelect *fselect;

		if (att->attisdropped)
			continue;

		fselect = makeNode(FieldSelect);
		fselect->arg = (Expr *) copyObject(expr);
		fselect->fieldnum = i + 1;
		fselect->resulttype = att->atttypid;
		fselect->resulttypmod = att->atttypmod;
		/* save attribute's collation for parse_collate.c */
		fselect->resultcollid = att->attcollation;

		if (make_target_entry)
		{
			/* add TargetEntry decoration */
			TargetEntry *te;

			te = makeTargetEntry((Expr *) fselect,
								 (AttrNumber) pstate->p_next_resno++,
								 pstrdup(NameStr(att->attname)),
								 false);
			result = lappend(result, te);
		}
		else
			result = lappend(result, fselect);
	}

	return result;
}

/*
 * expandRecordVariable
 *		Get the tuple descriptor for a Var of type RECORD, if possible.
 *
 * Since no actual table or view column is allowed to have type RECORD, such
 * a Var must refer to a JOIN or FUNCTION RTE or to a subquery output.  We
 * drill down to find the ultimate defining expression and attempt to infer
 * the tupdesc from it.  We ereport if we can't determine the tupdesc.
 *
 * levelsup is an extra offset to interpret the Var's varlevelsup correctly.
 */
TupleDesc
expandRecordVariable(ParseState *pstate, Var *var, int levelsup)
{
	TupleDesc	tupleDesc;
	int			netlevelsup;
	RangeTblEntry *rte;
	AttrNumber	attnum;
	Node	   *expr;

	/* Check my caller didn't mess up */
	Assert(IsA(var, Var));
	Assert(var->vartype == RECORDOID);

	/*
	 * Note: it's tempting to use GetNSItemByRangeTablePosn here so that we
	 * can use expandNSItemVars instead of expandRTE; but that does not work
	 * for some of the recursion cases below, where we have consed up a
	 * ParseState that lacks p_namespace data.
	 */
	netlevelsup = var->varlevelsup + levelsup;
	rte = GetRTEByRangeTablePosn(pstate, var->varno, netlevelsup);
	attnum = var->varattno;

	if (attnum == InvalidAttrNumber)
	{
		/* Whole-row reference to an RTE, so expand the known fields */
		List	   *names,
				   *vars;
		ListCell   *lname,
				   *lvar;
		int			i;

		expandRTE(rte, var->varno, 0, var->location, false,
				  &names, &vars);

		tupleDesc = CreateTemplateTupleDesc(list_length(vars));
		i = 1;
		forboth(lname, names, lvar, vars)
		{
			char	   *label = strVal(lfirst(lname));
			Node	   *varnode = (Node *) lfirst(lvar);

			TupleDescInitEntry(tupleDesc, i,
							   label,
							   exprType(varnode),
							   exprTypmod(varnode),
							   0);
			TupleDescInitEntryCollation(tupleDesc, i,
										exprCollation(varnode));
			i++;
		}
		Assert(lname == NULL && lvar == NULL);	/* lists same length? */

		return tupleDesc;
	}

	expr = (Node *) var;		/* default if we can't drill down */

	switch (rte->rtekind)
	{
		case RTE_RELATION:
		case RTE_VALUES:
		case RTE_NAMEDTUPLESTORE:
		case RTE_RESULT:

			/*
			 * This case should not occur: a column of a table, values list,
			 * or ENR shouldn't have type RECORD.  Fall through and fail (most
			 * likely) at the bottom.
			 */
			break;
		case RTE_SUBQUERY:
			{
				/* Subselect-in-FROM: examine sub-select's output expr */
				TargetEntry *ste = get_tle_by_resno(rte->subquery->targetList,
													attnum);

				if (ste == NULL || ste->resjunk)
					elog(ERROR, "subquery %s does not have attribute %d",
						 rte->eref->aliasname, attnum);
				expr = (Node *) ste->expr;
				if (IsA(expr, Var))
				{
					/*
					 * Recurse into the sub-select to see what its Var refers
					 * to.  We have to build an additional level of ParseState
					 * to keep in step with varlevelsup in the subselect.
					 */
					ParseState	mypstate;

					MemSet(&mypstate, 0, sizeof(mypstate));
					mypstate.parentParseState = pstate;
					mypstate.p_rtable = rte->subquery->rtable;
					/* don't bother filling the rest of the fake pstate */

					return expandRecordVariable(&mypstate, (Var *) expr, 0);
				}
				/* else fall through to inspect the expression */
			}
			break;
		case RTE_JOIN:
			/* Join RTE --- recursively inspect the alias variable */
			Assert(attnum > 0 && attnum <= list_length(rte->joinaliasvars));
			expr = (Node *) list_nth(rte->joinaliasvars, attnum - 1);
			Assert(expr != NULL);
			/* We intentionally don't strip implicit coercions here */
			if (IsA(expr, Var))
				return expandRecordVariable(pstate, (Var *) expr, netlevelsup);
			/* else fall through to inspect the expression */
			break;
		case RTE_FUNCTION:

			/*
			 * We couldn't get here unless a function is declared with one of
			 * its result columns as RECORD, which is not allowed.
			 */
			break;
		case RTE_TABLEFUNC:

			/*
			 * Table function cannot have columns with RECORD type.
			 */
			break;
		case RTE_CTE:
			/* CTE reference: examine subquery's output expr */
			if (!rte->self_reference)
			{
				CommonTableExpr *cte = GetCTEForRTE(pstate, rte, netlevelsup);
				TargetEntry *ste;

				ste = get_tle_by_resno(GetCTETargetList(cte), attnum);
				if (ste == NULL || ste->resjunk)
					elog(ERROR, "CTE %s does not have attribute %d",
						 rte->eref->aliasname, attnum);
				expr = (Node *) ste->expr;
				if (IsA(expr, Var))
				{
					/*
					 * Recurse into the CTE to see what its Var refers to. We
					 * have to build an additional level of ParseState to keep
					 * in step with varlevelsup in the CTE; furthermore it
					 * could be an outer CTE.
					 */
					ParseState	mypstate;
					Index		levelsup;

					MemSet(&mypstate, 0, sizeof(mypstate));
					/* this loop must work, since GetCTEForRTE did */
					for (levelsup = 0;
						 levelsup < rte->ctelevelsup + netlevelsup;
						 levelsup++)
						pstate = pstate->parentParseState;
					mypstate.parentParseState = pstate;
					mypstate.p_rtable = ((Query *) cte->ctequery)->rtable;
					/* don't bother filling the rest of the fake pstate */

					return expandRecordVariable(&mypstate, (Var *) expr, 0);
				}
				/* else fall through to inspect the expression */
			}
			break;
	}

	/*
	 * We now have an expression we can't expand any more, so see if
	 * get_expr_result_tupdesc() can do anything with it.
	 */
	return get_expr_result_tupdesc(expr, false);
}


/*
 * FigureColname -
 *	  if the name of the resulting column is not specified in the target
 *	  list, we have to guess a suitable name.  The SQL spec provides some
 *	  guidance, but not much...
 *
 * Note that the argument is the *untransformed* parse tree for the target
 * item.  This is a shade easier to work with than the transformed tree.
 */
char *
FigureColname(Node *node)
{
	char	   *name = NULL;

	(void) FigureColnameInternal(node, &name);
	if (name != NULL)
		return name;
	/* default result if we can't guess anything */
	return "?column?";
}

/*
 * FigureIndexColname -
 *	  choose the name for an expression column in an index
 *
 * This is actually just like FigureColname, except we return NULL if
 * we can't pick a good name.
 */
char *
FigureIndexColname(Node *node)
{
	char	   *name = NULL;

	(void) FigureColnameInternal(node, &name);
	return name;
}

/*
 * FigureColnameInternal -
 *	  internal workhorse for FigureColname
 *
 * Return value indicates strength of confidence in result:
 *		0 - no information
 *		1 - second-best name choice
 *		2 - good name choice
 * The return value is actually only used internally.
 * If the result isn't zero, *name is set to the chosen name.
 */
static int
FigureColnameInternal(Node *node, char **name)
{
	int			strength = 0;

	if (node == NULL)
		return strength;

	switch (nodeTag(node))
	{
		case T_ColumnRef:
			{
				char	   *fname = NULL;
				ListCell   *l;

				/* find last field name, if any, ignoring "*" */
				foreach(l, ((ColumnRef *) node)->fields)
				{
					Node	   *i = lfirst(l);

					if (IsA(i, String))
						fname = strVal(i);
				}
				if (fname)
				{
					*name = fname;
					return 2;
				}
			}
			break;
		case T_A_Indirection:
			{
				A_Indirection *ind = (A_Indirection *) node;
				char	   *fname = NULL;
				ListCell   *l;

				/* find last field name, if any, ignoring "*" and subscripts */
				foreach(l, ind->indirection)
				{
					Node	   *i = lfirst(l);

					if (IsA(i, String))
						fname = strVal(i);
				}
				if (fname)
				{
					*name = fname;
					return 2;
				}
				return FigureColnameInternal(ind->arg, name);
			}
			break;
		case T_FuncCall:
			*name = strVal(llast(((FuncCall *) node)->funcname));
			return 2;
		case T_A_Expr:
			if (((A_Expr *) node)->kind == AEXPR_NULLIF)
			{
				/* make nullif() act like a regular function */
				*name = "nullif";
				return 2;
			}
			break;
		case T_TypeCast:
			strength = FigureColnameInternal(((TypeCast *) node)->arg,
											 name);
			if (strength <= 1)
			{
				if (((TypeCast *) node)->typeName != NULL)
				{
					*name = strVal(llast(((TypeCast *) node)->typeName->names));
					return 1;
				}
			}
			break;
		case T_CollateClause:
			return FigureColnameInternal(((CollateClause *) node)->arg, name);
		case T_GroupingFunc:
			/* make GROUPING() act like a regular function */
			*name = "grouping";
			return 2;
		case T_SubLink:
			switch (((SubLink *) node)->subLinkType)
			{
				case EXISTS_SUBLINK:
					*name = "exists";
					return 2;
				case ARRAY_SUBLINK:
					*name = "array";
					return 2;
				case EXPR_SUBLINK:
					{
						/* Get column name of the subquery's single target */
						SubLink    *sublink = (SubLink *) node;
						Query	   *query = (Query *) sublink->subselect;

						/*
						 * The subquery has probably already been transformed,
						 * but let's be careful and check that.  (The reason
						 * we can see a transformed subquery here is that
						 * transformSubLink is lazy and modifies the SubLink
						 * node in-place.)
						 */
						if (IsA(query, Query))
						{
							TargetEntry *te = (TargetEntry *) linitial(query->targetList);

							if (te->resname)
							{
								*name = te->resname;
								return 2;
							}
						}
					}
					break;
					/* As with other operator-like nodes, these have no names */
				case MULTIEXPR_SUBLINK:
				case ALL_SUBLINK:
				case ANY_SUBLINK:
				case ROWCOMPARE_SUBLINK:
				case CTE_SUBLINK:
					break;
			}
			break;
		case T_CaseExpr:
			strength = FigureColnameInternal((Node *) ((CaseExpr *) node)->defresult,
											 name);
			if (strength <= 1)
			{
				*name = "case";
				return 1;
			}
			break;
		case T_A_ArrayExpr:
			/* make ARRAY[] act like a function */
			*name = "array";
			return 2;
		case T_RowExpr:
			/* make ROW() act like a function */
			*name = "row";
			return 2;
		case T_CoalesceExpr:
			/* make coalesce() act like a regular function */
			*name = "coalesce";
			return 2;
		case T_MinMaxExpr:
			/* make greatest/least act like a regular function */
			switch (((MinMaxExpr *) node)->op)
			{
				case IS_GREATEST:
					*name = "greatest";
					return 2;
				case IS_LEAST:
					*name = "least";
					return 2;
			}
			break;
		case T_SQLValueFunction:
			/* make these act like a function or variable */
			switch (((SQLValueFunction *) node)->op)
			{
				case SVFOP_CURRENT_DATE:
					*name = "current_date";
					return 2;
				case SVFOP_CURRENT_TIME:
				case SVFOP_CURRENT_TIME_N:
					*name = "current_time";
					return 2;
				case SVFOP_CURRENT_TIMESTAMP:
				case SVFOP_CURRENT_TIMESTAMP_N:
					*name = "current_timestamp";
					return 2;
				case SVFOP_LOCALTIME:
				case SVFOP_LOCALTIME_N:
					*name = "localtime";
					return 2;
				case SVFOP_LOCALTIMESTAMP:
				case SVFOP_LOCALTIMESTAMP_N:
					*name = "localtimestamp";
					return 2;
				case SVFOP_CURRENT_ROLE:
					*name = "current_role";
					return 2;
				case SVFOP_CURRENT_USER:
					*name = "current_user";
					return 2;
				case SVFOP_USER:
					*name = "user";
					return 2;
				case SVFOP_SESSION_USER:
					*name = "session_user";
					return 2;
				case SVFOP_CURRENT_CATALOG:
					*name = "current_catalog";
					return 2;
				case SVFOP_CURRENT_SCHEMA:
					*name = "current_schema";
					return 2;
			}
			break;
		case T_XmlExpr:
			/* make SQL/XML functions act like a regular function */
			switch (((XmlExpr *) node)->op)
			{
				case IS_XMLCONCAT:
					*name = "xmlconcat";
					return 2;
				case IS_XMLELEMENT:
					*name = "xmlelement";
					return 2;
				case IS_XMLFOREST:
					*name = "xmlforest";
					return 2;
				case IS_XMLPARSE:
					*name = "xmlparse";
					return 2;
				case IS_XMLPI:
					*name = "xmlpi";
					return 2;
				case IS_XMLROOT:
					*name = "xmlroot";
					return 2;
				case IS_XMLSERIALIZE:
					*name = "xmlserialize";
					return 2;
				case IS_DOCUMENT:
					/* nothing */
					break;
			}
			break;
		case T_XmlSerialize:
			*name = "xmlserialize";
			return 2;
<<<<<<< HEAD
		case T_SysConnectPath:
			*name = "sysconnectpath";
			return 2;
		case T_ConnectRoot:
			*name = "connectroot";
			return 2;

=======
		case T_JsonParseExpr:
			*name = "json";
			return 2;
		case T_JsonScalarExpr:
			*name = "json_scalar";
			return 2;
		case T_JsonSerializeExpr:
			*name = "json_serialize";
			return 2;
		case T_JsonObjectConstructor:
			*name = "json_object";
			return 2;
		case T_JsonArrayConstructor:
		case T_JsonArrayQueryConstructor:
			*name = "json_array";
			return 2;
		case T_JsonObjectAgg:
			*name = "json_objectagg";
			return 2;
		case T_JsonArrayAgg:
			*name = "json_arrayagg";
			return 2;
		case T_JsonFuncExpr:
			/* make SQL/JSON functions act like a regular function */
			switch (((JsonFuncExpr *) node)->op)
			{
				case JSON_QUERY_OP:
					*name = "json_query";
					return 2;
				case JSON_VALUE_OP:
					*name = "json_value";
					return 2;
				case JSON_EXISTS_OP:
					*name = "json_exists";
					return 2;
				case JSON_TABLE_OP:
					*name = "json_table";
					return 2;
			}
			break;
>>>>>>> a4b57543
		default:
			break;
	}

	return strength;
}<|MERGE_RESOLUTION|>--- conflicted
+++ resolved
@@ -1958,15 +1958,12 @@
 		case T_XmlSerialize:
 			*name = "xmlserialize";
 			return 2;
-<<<<<<< HEAD
 		case T_SysConnectPath:
 			*name = "sysconnectpath";
 			return 2;
 		case T_ConnectRoot:
 			*name = "connectroot";
 			return 2;
-
-=======
 		case T_JsonParseExpr:
 			*name = "json";
 			return 2;
@@ -2007,7 +2004,6 @@
 					return 2;
 			}
 			break;
->>>>>>> a4b57543
 		default:
 			break;
 	}
