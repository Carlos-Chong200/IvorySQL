--- conflicted
+++ resolved
@@ -150,7 +150,6 @@
 		case USCONST:
 			cur_token_length = strlen(yyextra->core_yy_extra.scanbuf + *llocp);
 			break;
-<<<<<<< HEAD
 		case PACKAGE:
 			cur_token_length = 7;
 			break;
@@ -158,9 +157,9 @@
 			cur_token_length = 5;
 			break;
 		case CONNECT_P:
-=======
+			cur_token_length = 7;
+			break;
 		case WITHOUT:
->>>>>>> a4b57543
 			cur_token_length = 7;
 			break;
 		default:
