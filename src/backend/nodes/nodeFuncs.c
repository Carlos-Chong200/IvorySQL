--- conflicted
+++ resolved
@@ -4070,220 +4070,12 @@
 		case T_CommonTableExpr:
 			/* search_clause and cycle_clause are not interesting here */
 			return walker(((CommonTableExpr *) node)->ctequery, context);
-<<<<<<< HEAD
 		case T_SysConnectPath:
 			return walker(((SysConnectPath *) node)->expr, context);
 		case T_ConnectRoot:
 			return walker(((ConnectRoot *) node)->expr, context);
 		case T_PriorClause:
 			return walker(((PriorClause *) node)->expr, context);
-		case T_JsonReturning:
-			return walker(((JsonReturning *) node)->format, context);
-		case T_JsonValueExpr:
-			{
-				JsonValueExpr *jve = (JsonValueExpr *) node;
-
-				if (walker(jve->raw_expr, context))
-					return true;
-				if (walker(jve->formatted_expr, context))
-					return true;
-				if (walker(jve->format, context))
-					return true;
-			}
-			break;
-		case T_JsonParseExpr:
-			{
-				JsonParseExpr *jpe = (JsonParseExpr *) node;
-
-				if (walker(jpe->expr, context))
-					return true;
-				if (walker(jpe->output, context))
-					return true;
-			}
-			break;
-		case T_JsonScalarExpr:
-			{
-				JsonScalarExpr *jse = (JsonScalarExpr *) node;
-
-				if (walker(jse->expr, context))
-					return true;
-				if (walker(jse->output, context))
-					return true;
-			}
-			break;
-		case T_JsonSerializeExpr:
-			{
-				JsonSerializeExpr *jse = (JsonSerializeExpr *) node;
-
-				if (walker(jse->expr, context))
-					return true;
-				if (walker(jse->output, context))
-					return true;
-			}
-			break;
-		case T_JsonConstructorExpr:
-			{
-				JsonConstructorExpr *ctor = (JsonConstructorExpr *) node;
-
-				if (walker(ctor->args, context))
-					return true;
-				if (walker(ctor->func, context))
-					return true;
-				if (walker(ctor->coercion, context))
-					return true;
-				if (walker(ctor->returning, context))
-					return true;
-			}
-			break;
-		case T_JsonOutput:
-			{
-				JsonOutput *out = (JsonOutput *) node;
-
-				if (walker(out->typeName, context))
-					return true;
-				if (walker(out->returning, context))
-					return true;
-			}
-			break;
-		case T_JsonKeyValue:
-			{
-				JsonKeyValue *jkv = (JsonKeyValue *) node;
-
-				if (walker(jkv->key, context))
-					return true;
-				if (walker(jkv->value, context))
-					return true;
-			}
-			break;
-		case T_JsonObjectConstructor:
-			{
-				JsonObjectConstructor *joc = (JsonObjectConstructor *) node;
-
-				if (walker(joc->output, context))
-					return true;
-				if (walker(joc->exprs, context))
-					return true;
-			}
-			break;
-		case T_JsonArrayConstructor:
-			{
-				JsonArrayConstructor *jac = (JsonArrayConstructor *) node;
-
-				if (walker(jac->output, context))
-					return true;
-				if (walker(jac->exprs, context))
-					return true;
-			}
-			break;
-		case T_JsonAggConstructor:
-			{
-				JsonAggConstructor *ctor = (JsonAggConstructor *) node;
-
-				if (walker(ctor->output, context))
-					return true;
-				if (walker(ctor->agg_order, context))
-					return true;
-				if (walker(ctor->agg_filter, context))
-					return true;
-				if (walker(ctor->over, context))
-					return true;
-			}
-			break;
-		case T_JsonObjectAgg:
-			{
-				JsonObjectAgg *joa = (JsonObjectAgg *) node;
-
-				if (walker(joa->constructor, context))
-					return true;
-				if (walker(joa->arg, context))
-					return true;
-			}
-			break;
-		case T_JsonArrayAgg:
-			{
-				JsonArrayAgg *jaa = (JsonArrayAgg *) node;
-
-				if (walker(jaa->constructor, context))
-					return true;
-				if (walker(jaa->arg, context))
-					return true;
-			}
-			break;
-		case T_JsonArrayQueryConstructor:
-			{
-				JsonArrayQueryConstructor *jaqc = (JsonArrayQueryConstructor *) node;
-
-				if (walker(jaqc->output, context))
-					return true;
-				if (walker(jaqc->query, context))
-					return true;
-			}
-			break;
-		case T_JsonIsPredicate:
-			return walker(((JsonIsPredicate *) node)->expr, context);
-		case T_JsonArgument:
-			return walker(((JsonArgument *) node)->val, context);
-		case T_JsonCommon:
-			{
-				JsonCommon *jc = (JsonCommon *) node;
-
-				if (walker(jc->expr, context))
-					return true;
-				if (walker(jc->pathspec, context))
-					return true;
-				if (walker(jc->passing, context))
-					return true;
-			}
-			break;
-		case T_JsonBehavior:
-			{
-				JsonBehavior *jb = (JsonBehavior *) node;
-
-				if (jb->btype == JSON_BEHAVIOR_DEFAULT &&
-					walker(jb->default_expr, context))
-					return true;
-			}
-			break;
-		case T_JsonFuncExpr:
-			{
-				JsonFuncExpr *jfe = (JsonFuncExpr *) node;
-
-				if (walker(jfe->common, context))
-					return true;
-				if (jfe->output && walker(jfe->output, context))
-					return true;
-				if (walker(jfe->on_empty, context))
-					return true;
-				if (walker(jfe->on_error, context))
-					return true;
-			}
-			break;
-		case T_JsonTable:
-			{
-				JsonTable  *jt = (JsonTable *) node;
-
-				if (walker(jt->common, context))
-					return true;
-				if (walker(jt->columns, context))
-					return true;
-			}
-			break;
-		case T_JsonTableColumn:
-			{
-				JsonTableColumn *jtc = (JsonTableColumn *) node;
-
-				if (walker(jtc->typeName, context))
-					return true;
-				if (walker(jtc->on_empty, context))
-					return true;
-				if (walker(jtc->on_error, context))
-					return true;
-				if (jtc->coltype == JTC_NESTED && walker(jtc->columns, context))
-					return true;
-			}
-			break;
-=======
->>>>>>> cec2754f
 		default:
 			elog(ERROR, "unrecognized node type: %d",
 				 (int) nodeTag(node));
