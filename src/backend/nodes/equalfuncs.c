/*-------------------------------------------------------------------------
 *
 * equalfuncs.c
 *	  Equality functions to compare node trees.
 *
 * NOTE: we currently support comparing all node types found in parse
 * trees.  We do not support comparing executor state trees; there
 * is no need for that, and no point in maintaining all the code that
 * would be needed.  We also do not support comparing Path trees, mainly
 * because the circular linkages between RelOptInfo and Path nodes can't
 * be handled easily in a simple depth-first traversal.
 *
 * Currently, in fact, equal() doesn't know how to compare Plan trees
 * either.  This might need to be fixed someday.
 *
 * NOTE: it is intentional that parse location fields (in nodes that have
 * one) are not compared.  This is because we want, for example, a variable
 * "x" to be considered equal() to another reference to "x" in the query.
 *
 *
 * Portions Copyright (c) 1996-2022, PostgreSQL Global Development Group
 * Portions Copyright (c) 1994, Regents of the University of California
 *
 * IDENTIFICATION
 *	  src/backend/nodes/equalfuncs.c
 *
 *-------------------------------------------------------------------------
 */

#include "postgres.h"

#include "miscadmin.h"
#include "nodes/extensible.h"
#include "nodes/pathnodes.h"
#include "utils/datum.h"


/*
 * Macros to simplify comparison of different kinds of fields.  Use these
 * wherever possible to reduce the chance for silly typos.  Note that these
 * hard-wire the convention that the local variables in an Equal routine are
 * named 'a' and 'b'.
 */

/* Compare a simple scalar field (int, float, bool, enum, etc) */
#define COMPARE_SCALAR_FIELD(fldname) \
	do { \
		if (a->fldname != b->fldname) \
			return false; \
	} while (0)

/* Compare a field that is a pointer to some kind of Node or Node tree */
#define COMPARE_NODE_FIELD(fldname) \
	do { \
		if (!equal(a->fldname, b->fldname)) \
			return false; \
	} while (0)

/* Compare a field that is a pointer to a Bitmapset */
#define COMPARE_BITMAPSET_FIELD(fldname) \
	do { \
		if (!bms_equal(a->fldname, b->fldname)) \
			return false; \
	} while (0)

/* Compare a field that is a pointer to a C string, or perhaps NULL */
#define COMPARE_STRING_FIELD(fldname) \
	do { \
		if (!equalstr(a->fldname, b->fldname)) \
			return false; \
	} while (0)

/* Macro for comparing string fields that might be NULL */
#define equalstr(a, b)	\
	(((a) != NULL && (b) != NULL) ? (strcmp(a, b) == 0) : (a) == (b))

/* Compare a field that is an inline array */
#define COMPARE_ARRAY_FIELD(fldname) \
	do { \
		if (memcmp(a->fldname, b->fldname, sizeof(a->fldname)) != 0) \
			return false; \
	} while (0)

/* Compare a field that is a pointer to a simple palloc'd object of size sz */
#define COMPARE_POINTER_FIELD(fldname, sz) \
	do { \
		if (memcmp(a->fldname, b->fldname, (sz)) != 0) \
			return false; \
	} while (0)

/* Compare a parse location field (this is a no-op, per note above) */
#define COMPARE_LOCATION_FIELD(fldname) \
	((void) 0)

/* Compare a CoercionForm field (also a no-op, per comment in primnodes.h) */
#define COMPARE_COERCIONFORM_FIELD(fldname) \
	((void) 0)


/*
 *	Stuff from primnodes.h
 */

static bool
_equalAlias(const Alias *a, const Alias *b)
{
	COMPARE_STRING_FIELD(aliasname);
	COMPARE_NODE_FIELD(colnames);

	return true;
}

static bool
_equalRangeVar(const RangeVar *a, const RangeVar *b)
{
	COMPARE_STRING_FIELD(catalogname);
	COMPARE_STRING_FIELD(schemaname);
	COMPARE_STRING_FIELD(relname);
	COMPARE_SCALAR_FIELD(inh);
	COMPARE_SCALAR_FIELD(relpersistence);
	COMPARE_NODE_FIELD(alias);
	COMPARE_LOCATION_FIELD(location);

	return true;
}

static bool
_equalTableFunc(const TableFunc *a, const TableFunc *b)
{
	COMPARE_SCALAR_FIELD(functype);
	COMPARE_NODE_FIELD(ns_uris);
	COMPARE_NODE_FIELD(ns_names);
	COMPARE_NODE_FIELD(docexpr);
	COMPARE_NODE_FIELD(rowexpr);
	COMPARE_NODE_FIELD(colnames);
	COMPARE_NODE_FIELD(coltypes);
	COMPARE_NODE_FIELD(coltypmods);
	COMPARE_NODE_FIELD(colcollations);
	COMPARE_NODE_FIELD(colexprs);
	COMPARE_NODE_FIELD(coldefexprs);
	COMPARE_NODE_FIELD(colvalexprs);
	COMPARE_BITMAPSET_FIELD(notnulls);
	COMPARE_NODE_FIELD(plan);
	COMPARE_SCALAR_FIELD(ordinalitycol);
	COMPARE_LOCATION_FIELD(location);

	return true;
}

static bool
_equalJsonTable(const JsonTable *a, const JsonTable *b)
{
	COMPARE_NODE_FIELD(common);
	COMPARE_NODE_FIELD(columns);
	COMPARE_NODE_FIELD(on_error);
	COMPARE_NODE_FIELD(alias);
	COMPARE_SCALAR_FIELD(location);

	return true;
}

static bool
_equalJsonTableColumn(const JsonTableColumn *a, const JsonTableColumn *b)
{
	COMPARE_SCALAR_FIELD(coltype);
	COMPARE_STRING_FIELD(name);
	COMPARE_NODE_FIELD(typeName);
	COMPARE_STRING_FIELD(pathspec);
	COMPARE_SCALAR_FIELD(format);
	COMPARE_SCALAR_FIELD(wrapper);
	COMPARE_SCALAR_FIELD(omit_quotes);
	COMPARE_NODE_FIELD(columns);
	COMPARE_NODE_FIELD(on_empty);
	COMPARE_NODE_FIELD(on_error);
	COMPARE_SCALAR_FIELD(location);

	return true;
}

static bool
_equalJsonTableParent(const JsonTableParent *a, const JsonTableParent *b)
{
	COMPARE_NODE_FIELD(path);
	COMPARE_STRING_FIELD(name);
	COMPARE_NODE_FIELD(child);
	COMPARE_SCALAR_FIELD(outerJoin);
	COMPARE_SCALAR_FIELD(colMin);
	COMPARE_SCALAR_FIELD(colMax);

	return true;
}

static bool
_equalJsonTableSibling(const JsonTableSibling *a, const JsonTableSibling *b)
{
	COMPARE_NODE_FIELD(larg);
	COMPARE_NODE_FIELD(rarg);
	COMPARE_SCALAR_FIELD(cross);

	return true;
}

static bool
_equalIntoClause(const IntoClause *a, const IntoClause *b)
{
	COMPARE_NODE_FIELD(rel);
	COMPARE_NODE_FIELD(colNames);
	COMPARE_STRING_FIELD(accessMethod);
	COMPARE_NODE_FIELD(options);
	COMPARE_SCALAR_FIELD(onCommit);
	COMPARE_STRING_FIELD(tableSpaceName);
	COMPARE_NODE_FIELD(viewQuery);
	COMPARE_SCALAR_FIELD(skipData);

	return true;
}

/*
 * We don't need an _equalExpr because Expr is an abstract supertype which
 * should never actually get instantiated.  Also, since it has no common
 * fields except NodeTag, there's no need for a helper routine to factor
 * out comparing the common fields...
 */

static bool
_equalVar(const Var *a, const Var *b)
{
	COMPARE_SCALAR_FIELD(varno);
	COMPARE_SCALAR_FIELD(varattno);
	COMPARE_SCALAR_FIELD(vartype);
	COMPARE_SCALAR_FIELD(vartypmod);
	COMPARE_SCALAR_FIELD(varcollid);
	COMPARE_SCALAR_FIELD(varlevelsup);

	/*
	 * varnosyn/varattnosyn are intentionally ignored here, because Vars with
	 * different syntactic identifiers are semantically the same as long as
	 * their varno/varattno match.
	 */
	COMPARE_LOCATION_FIELD(location);

	return true;
}

static bool
_equalConst(const Const *a, const Const *b)
{
	COMPARE_SCALAR_FIELD(consttype);
	COMPARE_SCALAR_FIELD(consttypmod);
	COMPARE_SCALAR_FIELD(constcollid);
	COMPARE_SCALAR_FIELD(constlen);
	COMPARE_SCALAR_FIELD(constisnull);
	COMPARE_SCALAR_FIELD(constbyval);
	COMPARE_LOCATION_FIELD(location);

	/*
	 * We treat all NULL constants of the same type as equal. Someday this
	 * might need to change?  But datumIsEqual doesn't work on nulls, so...
	 */
	if (a->constisnull)
		return true;
	return datumIsEqual(a->constvalue, b->constvalue,
						a->constbyval, a->constlen);
}

static bool
_equalParam(const Param *a, const Param *b)
{
	COMPARE_SCALAR_FIELD(paramkind);
	COMPARE_SCALAR_FIELD(paramid);
	COMPARE_SCALAR_FIELD(paramtype);
	COMPARE_SCALAR_FIELD(paramtypmod);
	COMPARE_SCALAR_FIELD(paramcollid);
	COMPARE_LOCATION_FIELD(location);

	return true;
}

static bool
_equalAggref(const Aggref *a, const Aggref *b)
{
	COMPARE_SCALAR_FIELD(aggfnoid);
	COMPARE_SCALAR_FIELD(aggtype);
	COMPARE_SCALAR_FIELD(aggcollid);
	COMPARE_SCALAR_FIELD(inputcollid);
	/* ignore aggtranstype since it might not be set yet */
	COMPARE_NODE_FIELD(aggargtypes);
	COMPARE_NODE_FIELD(aggdirectargs);
	COMPARE_NODE_FIELD(args);
	COMPARE_NODE_FIELD(aggorder);
	COMPARE_NODE_FIELD(aggdistinct);
	COMPARE_NODE_FIELD(aggfilter);
	COMPARE_SCALAR_FIELD(aggstar);
	COMPARE_SCALAR_FIELD(aggvariadic);
	COMPARE_SCALAR_FIELD(aggkind);
	COMPARE_SCALAR_FIELD(agglevelsup);
	COMPARE_SCALAR_FIELD(aggsplit);
	COMPARE_SCALAR_FIELD(aggno);
	COMPARE_SCALAR_FIELD(aggtransno);
	COMPARE_LOCATION_FIELD(location);

	return true;
}

static bool
_equalGroupingFunc(const GroupingFunc *a, const GroupingFunc *b)
{
	COMPARE_NODE_FIELD(args);

	/*
	 * We must not compare the refs or cols field
	 */

	COMPARE_SCALAR_FIELD(agglevelsup);
	COMPARE_LOCATION_FIELD(location);

	return true;
}

static bool
_equalWindowFunc(const WindowFunc *a, const WindowFunc *b)
{
	COMPARE_SCALAR_FIELD(winfnoid);
	COMPARE_SCALAR_FIELD(wintype);
	COMPARE_SCALAR_FIELD(wincollid);
	COMPARE_SCALAR_FIELD(inputcollid);
	COMPARE_NODE_FIELD(args);
	COMPARE_NODE_FIELD(aggfilter);
	COMPARE_SCALAR_FIELD(winref);
	COMPARE_SCALAR_FIELD(winstar);
	COMPARE_SCALAR_FIELD(winagg);
	COMPARE_LOCATION_FIELD(location);

	return true;
}

static bool
_equalSubscriptingRef(const SubscriptingRef *a, const SubscriptingRef *b)
{
	COMPARE_SCALAR_FIELD(refcontainertype);
	COMPARE_SCALAR_FIELD(refelemtype);
	COMPARE_SCALAR_FIELD(refrestype);
	COMPARE_SCALAR_FIELD(reftypmod);
	COMPARE_SCALAR_FIELD(refcollid);
	COMPARE_NODE_FIELD(refupperindexpr);
	COMPARE_NODE_FIELD(reflowerindexpr);
	COMPARE_NODE_FIELD(refexpr);
	COMPARE_NODE_FIELD(refassgnexpr);

	return true;
}

static bool
_equalFuncExpr(const FuncExpr *a, const FuncExpr *b)
{
	COMPARE_SCALAR_FIELD(funcid);
	COMPARE_SCALAR_FIELD(funcresulttype);
	COMPARE_SCALAR_FIELD(funcretset);
	COMPARE_SCALAR_FIELD(funcvariadic);
	COMPARE_COERCIONFORM_FIELD(funcformat);
	COMPARE_SCALAR_FIELD(funccollid);
	COMPARE_SCALAR_FIELD(inputcollid);
	COMPARE_NODE_FIELD(args);
	COMPARE_LOCATION_FIELD(location);

	return true;
}

static bool
_equalNamedArgExpr(const NamedArgExpr *a, const NamedArgExpr *b)
{
	COMPARE_NODE_FIELD(arg);
	COMPARE_STRING_FIELD(name);
	COMPARE_SCALAR_FIELD(argnumber);
	COMPARE_LOCATION_FIELD(location);

	return true;
}

static bool
_equalOpExpr(const OpExpr *a, const OpExpr *b)
{
	COMPARE_SCALAR_FIELD(opno);

	/*
	 * Special-case opfuncid: it is allowable for it to differ if one node
	 * contains zero and the other doesn't.  This just means that the one node
	 * isn't as far along in the parse/plan pipeline and hasn't had the
	 * opfuncid cache filled yet.
	 */
	if (a->opfuncid != b->opfuncid &&
		a->opfuncid != 0 &&
		b->opfuncid != 0)
		return false;

	COMPARE_SCALAR_FIELD(opresulttype);
	COMPARE_SCALAR_FIELD(opretset);
	COMPARE_SCALAR_FIELD(opcollid);
	COMPARE_SCALAR_FIELD(inputcollid);
	COMPARE_NODE_FIELD(args);
	COMPARE_LOCATION_FIELD(location);

	return true;
}

static bool
_equalDistinctExpr(const DistinctExpr *a, const DistinctExpr *b)
{
	COMPARE_SCALAR_FIELD(opno);

	/*
	 * Special-case opfuncid: it is allowable for it to differ if one node
	 * contains zero and the other doesn't.  This just means that the one node
	 * isn't as far along in the parse/plan pipeline and hasn't had the
	 * opfuncid cache filled yet.
	 */
	if (a->opfuncid != b->opfuncid &&
		a->opfuncid != 0 &&
		b->opfuncid != 0)
		return false;

	COMPARE_SCALAR_FIELD(opresulttype);
	COMPARE_SCALAR_FIELD(opretset);
	COMPARE_SCALAR_FIELD(opcollid);
	COMPARE_SCALAR_FIELD(inputcollid);
	COMPARE_NODE_FIELD(args);
	COMPARE_LOCATION_FIELD(location);

	return true;
}

static bool
_equalNullIfExpr(const NullIfExpr *a, const NullIfExpr *b)
{
	COMPARE_SCALAR_FIELD(opno);

	/*
	 * Special-case opfuncid: it is allowable for it to differ if one node
	 * contains zero and the other doesn't.  This just means that the one node
	 * isn't as far along in the parse/plan pipeline and hasn't had the
	 * opfuncid cache filled yet.
	 */
	if (a->opfuncid != b->opfuncid &&
		a->opfuncid != 0 &&
		b->opfuncid != 0)
		return false;

	COMPARE_SCALAR_FIELD(opresulttype);
	COMPARE_SCALAR_FIELD(opretset);
	COMPARE_SCALAR_FIELD(opcollid);
	COMPARE_SCALAR_FIELD(inputcollid);
	COMPARE_NODE_FIELD(args);
	COMPARE_LOCATION_FIELD(location);

	return true;
}

static bool
_equalScalarArrayOpExpr(const ScalarArrayOpExpr *a, const ScalarArrayOpExpr *b)
{
	COMPARE_SCALAR_FIELD(opno);

	/*
	 * Special-case opfuncid: it is allowable for it to differ if one node
	 * contains zero and the other doesn't.  This just means that the one node
	 * isn't as far along in the parse/plan pipeline and hasn't had the
	 * opfuncid cache filled yet.
	 */
	if (a->opfuncid != b->opfuncid &&
		a->opfuncid != 0 &&
		b->opfuncid != 0)
		return false;

	/* As above, hashfuncid may differ too */
	if (a->hashfuncid != b->hashfuncid &&
		a->hashfuncid != 0 &&
		b->hashfuncid != 0)
		return false;

	/* Likewise for the negfuncid */
	if (a->negfuncid != b->negfuncid &&
		a->negfuncid != 0 &&
		b->negfuncid != 0)
		return false;

	COMPARE_SCALAR_FIELD(useOr);
	COMPARE_SCALAR_FIELD(inputcollid);
	COMPARE_NODE_FIELD(args);
	COMPARE_LOCATION_FIELD(location);

	return true;
}

static bool
_equalBoolExpr(const BoolExpr *a, const BoolExpr *b)
{
	COMPARE_SCALAR_FIELD(boolop);
	COMPARE_NODE_FIELD(args);
	COMPARE_LOCATION_FIELD(location);

	return true;
}

static bool
_equalSubLink(const SubLink *a, const SubLink *b)
{
	COMPARE_SCALAR_FIELD(subLinkType);
	COMPARE_SCALAR_FIELD(subLinkId);
	COMPARE_NODE_FIELD(testexpr);
	COMPARE_NODE_FIELD(operName);
	COMPARE_NODE_FIELD(subselect);
	COMPARE_LOCATION_FIELD(location);

	return true;
}

static bool
_equalSubPlan(const SubPlan *a, const SubPlan *b)
{
	COMPARE_SCALAR_FIELD(subLinkType);
	COMPARE_NODE_FIELD(testexpr);
	COMPARE_NODE_FIELD(paramIds);
	COMPARE_SCALAR_FIELD(plan_id);
	COMPARE_STRING_FIELD(plan_name);
	COMPARE_SCALAR_FIELD(firstColType);
	COMPARE_SCALAR_FIELD(firstColTypmod);
	COMPARE_SCALAR_FIELD(firstColCollation);
	COMPARE_SCALAR_FIELD(useHashTable);
	COMPARE_SCALAR_FIELD(unknownEqFalse);
	COMPARE_SCALAR_FIELD(parallel_safe);
	COMPARE_NODE_FIELD(setParam);
	COMPARE_NODE_FIELD(parParam);
	COMPARE_NODE_FIELD(args);
	COMPARE_SCALAR_FIELD(startup_cost);
	COMPARE_SCALAR_FIELD(per_call_cost);

	return true;
}

static bool
_equalAlternativeSubPlan(const AlternativeSubPlan *a, const AlternativeSubPlan *b)
{
	COMPARE_NODE_FIELD(subplans);

	return true;
}

static bool
_equalFieldSelect(const FieldSelect *a, const FieldSelect *b)
{
	COMPARE_NODE_FIELD(arg);
	COMPARE_SCALAR_FIELD(fieldnum);
	COMPARE_SCALAR_FIELD(resulttype);
	COMPARE_SCALAR_FIELD(resulttypmod);
	COMPARE_SCALAR_FIELD(resultcollid);

	return true;
}

static bool
_equalFieldStore(const FieldStore *a, const FieldStore *b)
{
	COMPARE_NODE_FIELD(arg);
	COMPARE_NODE_FIELD(newvals);
	COMPARE_NODE_FIELD(fieldnums);
	COMPARE_SCALAR_FIELD(resulttype);

	return true;
}

static bool
_equalRelabelType(const RelabelType *a, const RelabelType *b)
{
	COMPARE_NODE_FIELD(arg);
	COMPARE_SCALAR_FIELD(resulttype);
	COMPARE_SCALAR_FIELD(resulttypmod);
	COMPARE_SCALAR_FIELD(resultcollid);
	COMPARE_COERCIONFORM_FIELD(relabelformat);
	COMPARE_LOCATION_FIELD(location);

	return true;
}

static bool
_equalCoerceViaIO(const CoerceViaIO *a, const CoerceViaIO *b)
{
	COMPARE_NODE_FIELD(arg);
	COMPARE_SCALAR_FIELD(resulttype);
	COMPARE_SCALAR_FIELD(resultcollid);
	COMPARE_COERCIONFORM_FIELD(coerceformat);
	COMPARE_LOCATION_FIELD(location);

	return true;
}

static bool
_equalArrayCoerceExpr(const ArrayCoerceExpr *a, const ArrayCoerceExpr *b)
{
	COMPARE_NODE_FIELD(arg);
	COMPARE_NODE_FIELD(elemexpr);
	COMPARE_SCALAR_FIELD(resulttype);
	COMPARE_SCALAR_FIELD(resulttypmod);
	COMPARE_SCALAR_FIELD(resultcollid);
	COMPARE_COERCIONFORM_FIELD(coerceformat);
	COMPARE_LOCATION_FIELD(location);

	return true;
}

static bool
_equalConvertRowtypeExpr(const ConvertRowtypeExpr *a, const ConvertRowtypeExpr *b)
{
	COMPARE_NODE_FIELD(arg);
	COMPARE_SCALAR_FIELD(resulttype);
	COMPARE_COERCIONFORM_FIELD(convertformat);
	COMPARE_LOCATION_FIELD(location);

	return true;
}

static bool
_equalCollateExpr(const CollateExpr *a, const CollateExpr *b)
{
	COMPARE_NODE_FIELD(arg);
	COMPARE_SCALAR_FIELD(collOid);
	COMPARE_LOCATION_FIELD(location);

	return true;
}

static bool
_equalCaseExpr(const CaseExpr *a, const CaseExpr *b)
{
	COMPARE_SCALAR_FIELD(casetype);
	COMPARE_SCALAR_FIELD(casecollid);
	COMPARE_NODE_FIELD(arg);
	COMPARE_NODE_FIELD(args);
	COMPARE_NODE_FIELD(defresult);
	COMPARE_LOCATION_FIELD(location);

	return true;
}

static bool
_equalCaseWhen(const CaseWhen *a, const CaseWhen *b)
{
	COMPARE_NODE_FIELD(expr);
	COMPARE_NODE_FIELD(result);
	COMPARE_LOCATION_FIELD(location);

	return true;
}

static bool
_equalCaseTestExpr(const CaseTestExpr *a, const CaseTestExpr *b)
{
	COMPARE_SCALAR_FIELD(typeId);
	COMPARE_SCALAR_FIELD(typeMod);
	COMPARE_SCALAR_FIELD(collation);

	return true;
}

static bool
_equalArrayExpr(const ArrayExpr *a, const ArrayExpr *b)
{
	COMPARE_SCALAR_FIELD(array_typeid);
	COMPARE_SCALAR_FIELD(array_collid);
	COMPARE_SCALAR_FIELD(element_typeid);
	COMPARE_NODE_FIELD(elements);
	COMPARE_SCALAR_FIELD(multidims);
	COMPARE_LOCATION_FIELD(location);

	return true;
}

static bool
_equalRowExpr(const RowExpr *a, const RowExpr *b)
{
	COMPARE_NODE_FIELD(args);
	COMPARE_SCALAR_FIELD(row_typeid);
	COMPARE_COERCIONFORM_FIELD(row_format);
	COMPARE_NODE_FIELD(colnames);
	COMPARE_LOCATION_FIELD(location);

	return true;
}

static bool
_equalRowCompareExpr(const RowCompareExpr *a, const RowCompareExpr *b)
{
	COMPARE_SCALAR_FIELD(rctype);
	COMPARE_NODE_FIELD(opnos);
	COMPARE_NODE_FIELD(opfamilies);
	COMPARE_NODE_FIELD(inputcollids);
	COMPARE_NODE_FIELD(largs);
	COMPARE_NODE_FIELD(rargs);

	return true;
}

static bool
_equalCoalesceExpr(const CoalesceExpr *a, const CoalesceExpr *b)
{
	COMPARE_SCALAR_FIELD(coalescetype);
	COMPARE_SCALAR_FIELD(coalescecollid);
	COMPARE_NODE_FIELD(args);
	COMPARE_LOCATION_FIELD(location);

	return true;
}

static bool
_equalMinMaxExpr(const MinMaxExpr *a, const MinMaxExpr *b)
{
	COMPARE_SCALAR_FIELD(minmaxtype);
	COMPARE_SCALAR_FIELD(minmaxcollid);
	COMPARE_SCALAR_FIELD(inputcollid);
	COMPARE_SCALAR_FIELD(op);
	COMPARE_NODE_FIELD(args);
	COMPARE_LOCATION_FIELD(location);

	return true;
}

static bool
_equalSQLValueFunction(const SQLValueFunction *a, const SQLValueFunction *b)
{
	COMPARE_SCALAR_FIELD(op);
	COMPARE_SCALAR_FIELD(type);
	COMPARE_SCALAR_FIELD(typmod);
	COMPARE_LOCATION_FIELD(location);

	return true;
}

static bool
_equalXmlExpr(const XmlExpr *a, const XmlExpr *b)
{
	COMPARE_SCALAR_FIELD(op);
	COMPARE_STRING_FIELD(name);
	COMPARE_NODE_FIELD(named_args);
	COMPARE_NODE_FIELD(arg_names);
	COMPARE_NODE_FIELD(args);
	COMPARE_SCALAR_FIELD(xmloption);
	COMPARE_SCALAR_FIELD(type);
	COMPARE_SCALAR_FIELD(typmod);
	COMPARE_LOCATION_FIELD(location);

	return true;
}

static bool
_equalNullTest(const NullTest *a, const NullTest *b)
{
	COMPARE_NODE_FIELD(arg);
	COMPARE_SCALAR_FIELD(nulltesttype);
	COMPARE_SCALAR_FIELD(argisrow);
	COMPARE_LOCATION_FIELD(location);

	return true;
}

static bool
_equalBooleanTest(const BooleanTest *a, const BooleanTest *b)
{
	COMPARE_NODE_FIELD(arg);
	COMPARE_SCALAR_FIELD(booltesttype);
	COMPARE_LOCATION_FIELD(location);

	return true;
}

static bool
_equalCoerceToDomain(const CoerceToDomain *a, const CoerceToDomain *b)
{
	COMPARE_NODE_FIELD(arg);
	COMPARE_SCALAR_FIELD(resulttype);
	COMPARE_SCALAR_FIELD(resulttypmod);
	COMPARE_SCALAR_FIELD(resultcollid);
	COMPARE_COERCIONFORM_FIELD(coercionformat);
	COMPARE_LOCATION_FIELD(location);

	return true;
}

static bool
_equalCoerceToDomainValue(const CoerceToDomainValue *a, const CoerceToDomainValue *b)
{
	COMPARE_SCALAR_FIELD(typeId);
	COMPARE_SCALAR_FIELD(typeMod);
	COMPARE_SCALAR_FIELD(collation);
	COMPARE_LOCATION_FIELD(location);

	return true;
}

static bool
_equalSetToDefault(const SetToDefault *a, const SetToDefault *b)
{
	COMPARE_SCALAR_FIELD(typeId);
	COMPARE_SCALAR_FIELD(typeMod);
	COMPARE_SCALAR_FIELD(collation);
	COMPARE_LOCATION_FIELD(location);

	return true;
}

static bool
_equalCurrentOfExpr(const CurrentOfExpr *a, const CurrentOfExpr *b)
{
	COMPARE_SCALAR_FIELD(cvarno);
	COMPARE_STRING_FIELD(cursor_name);
	COMPARE_SCALAR_FIELD(cursor_param);

	return true;
}

static bool
_equalNextValueExpr(const NextValueExpr *a, const NextValueExpr *b)
{
	COMPARE_SCALAR_FIELD(seqid);
	COMPARE_SCALAR_FIELD(typeId);

	return true;
}

static bool
_equalInferenceElem(const InferenceElem *a, const InferenceElem *b)
{
	COMPARE_NODE_FIELD(expr);
	COMPARE_SCALAR_FIELD(infercollid);
	COMPARE_SCALAR_FIELD(inferopclass);

	return true;
}

static bool
_equalTargetEntry(const TargetEntry *a, const TargetEntry *b)
{
	COMPARE_NODE_FIELD(expr);
	COMPARE_SCALAR_FIELD(resno);
	COMPARE_STRING_FIELD(resname);
	COMPARE_SCALAR_FIELD(ressortgroupref);
	COMPARE_SCALAR_FIELD(resorigtbl);
	COMPARE_SCALAR_FIELD(resorigcol);
	COMPARE_SCALAR_FIELD(resjunk);

	return true;
}

static bool
_equalRangeTblRef(const RangeTblRef *a, const RangeTblRef *b)
{
	COMPARE_SCALAR_FIELD(rtindex);

	return true;
}

static bool
_equalJoinExpr(const JoinExpr *a, const JoinExpr *b)
{
	COMPARE_SCALAR_FIELD(jointype);
	COMPARE_SCALAR_FIELD(isNatural);
	COMPARE_NODE_FIELD(larg);
	COMPARE_NODE_FIELD(rarg);
	COMPARE_NODE_FIELD(usingClause);
	COMPARE_NODE_FIELD(join_using_alias);
	COMPARE_NODE_FIELD(quals);
	COMPARE_NODE_FIELD(alias);
	COMPARE_SCALAR_FIELD(rtindex);

	return true;
}

static bool
_equalFromExpr(const FromExpr *a, const FromExpr *b)
{
	COMPARE_NODE_FIELD(fromlist);
	COMPARE_NODE_FIELD(quals);

	return true;
}

static bool
_equalOnConflictExpr(const OnConflictExpr *a, const OnConflictExpr *b)
{
	COMPARE_SCALAR_FIELD(action);
	COMPARE_NODE_FIELD(arbiterElems);
	COMPARE_NODE_FIELD(arbiterWhere);
	COMPARE_SCALAR_FIELD(constraint);
	COMPARE_NODE_FIELD(onConflictSet);
	COMPARE_NODE_FIELD(onConflictWhere);
	COMPARE_SCALAR_FIELD(exclRelIndex);
	COMPARE_NODE_FIELD(exclRelTlist);

	return true;
}

static bool
_equalJsonFormat(const JsonFormat *a, const JsonFormat *b)
{
	COMPARE_SCALAR_FIELD(format_type);
	COMPARE_SCALAR_FIELD(encoding);
	COMPARE_LOCATION_FIELD(location);

	return true;
}

static bool
_equalJsonReturning(const JsonReturning *a, const JsonReturning *b)
{
	COMPARE_NODE_FIELD(format);
	COMPARE_SCALAR_FIELD(typid);
	COMPARE_SCALAR_FIELD(typmod);

	return true;
}

static bool
_equalJsonValueExpr(const JsonValueExpr *a, const JsonValueExpr *b)
{
	COMPARE_NODE_FIELD(raw_expr);
	COMPARE_NODE_FIELD(formatted_expr);
	COMPARE_NODE_FIELD(format);

	return true;
}

static bool
_equalJsonParseExpr(const JsonParseExpr *a, const JsonParseExpr *b)
{
	COMPARE_NODE_FIELD(expr);
	COMPARE_NODE_FIELD(output);
	COMPARE_SCALAR_FIELD(unique_keys);
	COMPARE_LOCATION_FIELD(location);

	return true;
}

static bool
_equalJsonScalarExpr(const JsonScalarExpr *a, const JsonScalarExpr *b)
{
	COMPARE_NODE_FIELD(expr);
	COMPARE_NODE_FIELD(output);
	COMPARE_LOCATION_FIELD(location);

	return true;
}

static bool
_equalJsonSerializeExpr(const JsonSerializeExpr *a, const JsonSerializeExpr *b)
{
	COMPARE_NODE_FIELD(expr);
	COMPARE_NODE_FIELD(output);
	COMPARE_LOCATION_FIELD(location);

	return true;
}

static bool
_equalJsonConstructorExpr(const JsonConstructorExpr *a, const JsonConstructorExpr *b)
{
	COMPARE_SCALAR_FIELD(type);
	COMPARE_NODE_FIELD(args);
	COMPARE_NODE_FIELD(func);
	COMPARE_NODE_FIELD(coercion);
	COMPARE_NODE_FIELD(returning);
	COMPARE_SCALAR_FIELD(absent_on_null);
	COMPARE_SCALAR_FIELD(unique);
	COMPARE_LOCATION_FIELD(location);

	return true;
}

static bool
_equalJsonKeyValue(const JsonKeyValue *a, const JsonKeyValue *b)
{
	COMPARE_NODE_FIELD(key);
	COMPARE_NODE_FIELD(value);

	return true;
}

static bool
_equalJsonObjectConstructor(const JsonObjectConstructor *a,
							const JsonObjectConstructor *b)
{
	COMPARE_NODE_FIELD(exprs);
	COMPARE_NODE_FIELD(output);
	COMPARE_SCALAR_FIELD(absent_on_null);
	COMPARE_SCALAR_FIELD(unique);
	COMPARE_LOCATION_FIELD(location);

	return true;
}

static bool
_equalJsonAggConstructor(const JsonAggConstructor *a,
						 const JsonAggConstructor *b)
{
	COMPARE_NODE_FIELD(output);
	COMPARE_NODE_FIELD(agg_filter);
	COMPARE_NODE_FIELD(agg_order);
	COMPARE_NODE_FIELD(over);
	COMPARE_LOCATION_FIELD(location);

	return true;
}

static bool
_equalJsonObjectAgg(const JsonObjectAgg *a, const JsonObjectAgg *b)
{
	COMPARE_NODE_FIELD(constructor);
	COMPARE_NODE_FIELD(arg);
	COMPARE_SCALAR_FIELD(absent_on_null);
	COMPARE_SCALAR_FIELD(unique);

	return true;
}

static bool
_equalJsonOutput(const JsonOutput *a, const JsonOutput *b)
{
	COMPARE_NODE_FIELD(typeName);
	COMPARE_NODE_FIELD(returning);

	return true;
}

static bool
_equalJsonArrayConstructor(const JsonArrayConstructor *a,
						   const JsonArrayConstructor *b)
{
	COMPARE_NODE_FIELD(exprs);
	COMPARE_NODE_FIELD(output);
	COMPARE_SCALAR_FIELD(absent_on_null);
	COMPARE_LOCATION_FIELD(location);

	return true;
}

static bool
_equalJsonArrayAgg(const JsonArrayAgg *a, const JsonArrayAgg *b)
{
	COMPARE_NODE_FIELD(constructor);
	COMPARE_NODE_FIELD(arg);
	COMPARE_SCALAR_FIELD(absent_on_null);

	return true;
}

static bool
_equalJsonArrayQueryConstructor(const JsonArrayQueryConstructor *a,
								const JsonArrayQueryConstructor *b)
{
	COMPARE_NODE_FIELD(query);
	COMPARE_NODE_FIELD(output);
	COMPARE_NODE_FIELD(format);
	COMPARE_SCALAR_FIELD(absent_on_null);
	COMPARE_LOCATION_FIELD(location);

	return true;
}

static bool
_equalJsonFuncExpr(const JsonFuncExpr *a, const JsonFuncExpr *b)
{
	COMPARE_SCALAR_FIELD(op);
	COMPARE_NODE_FIELD(common);
	COMPARE_NODE_FIELD(output);
	COMPARE_NODE_FIELD(on_empty);
	COMPARE_NODE_FIELD(on_error);
	COMPARE_SCALAR_FIELD(wrapper);
	COMPARE_SCALAR_FIELD(omit_quotes);
	COMPARE_LOCATION_FIELD(location);

	return true;
}

static bool
_equalJsonCommon(const JsonCommon *a, const JsonCommon *b)
{
	COMPARE_NODE_FIELD(expr);
	COMPARE_NODE_FIELD(pathspec);
	COMPARE_STRING_FIELD(pathname);
	COMPARE_NODE_FIELD(passing);
	COMPARE_LOCATION_FIELD(location);

	return true;
}

static bool
_equalJsonArgument(const JsonArgument *a, const JsonArgument *b)
{
	COMPARE_NODE_FIELD(val);
	COMPARE_STRING_FIELD(name);

	return true;
}

static bool
_equalJsonIsPredicate(const JsonIsPredicate *a,
					  const JsonIsPredicate *b)
{
	COMPARE_NODE_FIELD(expr);
	COMPARE_SCALAR_FIELD(value_type);
	COMPARE_SCALAR_FIELD(unique_keys);
	COMPARE_LOCATION_FIELD(location);

	return true;
}

/*
 * _equalJsonBehavior
 */
static bool
_equalJsonBehavior(const JsonBehavior *a, const JsonBehavior *b)
{
	COMPARE_SCALAR_FIELD(btype);
	COMPARE_NODE_FIELD(default_expr);

	return true;
}

/*
 * _equalJsonExpr
 */
static bool
_equalJsonExpr(const JsonExpr *a, const JsonExpr *b)
{
	COMPARE_SCALAR_FIELD(op);
	COMPARE_NODE_FIELD(formatted_expr);
	COMPARE_NODE_FIELD(result_coercion);
	COMPARE_NODE_FIELD(format);
	COMPARE_NODE_FIELD(path_spec);
	COMPARE_NODE_FIELD(passing_values);
	COMPARE_NODE_FIELD(passing_names);
	COMPARE_NODE_FIELD(returning);
	COMPARE_NODE_FIELD(on_error);
	COMPARE_NODE_FIELD(on_empty);
	COMPARE_NODE_FIELD(coercions);
	COMPARE_SCALAR_FIELD(wrapper);
	COMPARE_SCALAR_FIELD(omit_quotes);
	COMPARE_LOCATION_FIELD(location);

	return true;
}

/*
 * _equalJsonCoercion
 */
static bool
_equalJsonCoercion(const JsonCoercion *a, const JsonCoercion *b)
{
	COMPARE_NODE_FIELD(expr);
	COMPARE_SCALAR_FIELD(via_populate);
	COMPARE_SCALAR_FIELD(via_io);
	COMPARE_SCALAR_FIELD(collation);

	return true;
}

/*
 * _equalJsonItemCoercions
 */
static bool
_equalJsonItemCoercions(const JsonItemCoercions *a, const JsonItemCoercions *b)
{
	COMPARE_NODE_FIELD(null);
	COMPARE_NODE_FIELD(string);
	COMPARE_NODE_FIELD(numeric);
	COMPARE_NODE_FIELD(boolean);
	COMPARE_NODE_FIELD(date);
	COMPARE_NODE_FIELD(time);
	COMPARE_NODE_FIELD(timetz);
	COMPARE_NODE_FIELD(timestamp);
	COMPARE_NODE_FIELD(timestamptz);
	COMPARE_NODE_FIELD(composite);

	return true;
}

/*
 * Stuff from pathnodes.h
 */

static bool
_equalPathKey(const PathKey *a, const PathKey *b)
{
	/* We assume pointer equality is sufficient to compare the eclasses */
	COMPARE_SCALAR_FIELD(pk_eclass);
	COMPARE_SCALAR_FIELD(pk_opfamily);
	COMPARE_SCALAR_FIELD(pk_strategy);
	COMPARE_SCALAR_FIELD(pk_nulls_first);

	return true;
}

static bool
_equalRestrictInfo(const RestrictInfo *a, const RestrictInfo *b)
{
	COMPARE_NODE_FIELD(clause);
	COMPARE_SCALAR_FIELD(is_pushed_down);
	COMPARE_SCALAR_FIELD(outerjoin_delayed);
	COMPARE_SCALAR_FIELD(security_level);
	COMPARE_BITMAPSET_FIELD(required_relids);
	COMPARE_BITMAPSET_FIELD(outer_relids);
	COMPARE_BITMAPSET_FIELD(nullable_relids);

	/*
	 * We ignore all the remaining fields, since they may not be set yet, and
	 * should be derivable from the clause anyway.
	 */

	return true;
}

static bool
_equalPlaceHolderVar(const PlaceHolderVar *a, const PlaceHolderVar *b)
{
	/*
	 * We intentionally do not compare phexpr.  Two PlaceHolderVars with the
	 * same ID and levelsup should be considered equal even if the contained
	 * expressions have managed to mutate to different states.  This will
	 * happen during final plan construction when there are nested PHVs, since
	 * the inner PHV will get replaced by a Param in some copies of the outer
	 * PHV.  Another way in which it can happen is that initplan sublinks
	 * could get replaced by differently-numbered Params when sublink folding
	 * is done.  (The end result of such a situation would be some
	 * unreferenced initplans, which is annoying but not really a problem.) On
	 * the same reasoning, there is no need to examine phrels.
	 *
	 * COMPARE_NODE_FIELD(phexpr);
	 *
	 * COMPARE_BITMAPSET_FIELD(phrels);
	 */
	COMPARE_SCALAR_FIELD(phid);
	COMPARE_SCALAR_FIELD(phlevelsup);

	return true;
}

static bool
_equalSpecialJoinInfo(const SpecialJoinInfo *a, const SpecialJoinInfo *b)
{
	COMPARE_BITMAPSET_FIELD(min_lefthand);
	COMPARE_BITMAPSET_FIELD(min_righthand);
	COMPARE_BITMAPSET_FIELD(syn_lefthand);
	COMPARE_BITMAPSET_FIELD(syn_righthand);
	COMPARE_SCALAR_FIELD(jointype);
	COMPARE_SCALAR_FIELD(lhs_strict);
	COMPARE_SCALAR_FIELD(delay_upper_joins);
	COMPARE_SCALAR_FIELD(semi_can_btree);
	COMPARE_SCALAR_FIELD(semi_can_hash);
	COMPARE_NODE_FIELD(semi_operators);
	COMPARE_NODE_FIELD(semi_rhs_exprs);

	return true;
}

static bool
_equalAppendRelInfo(const AppendRelInfo *a, const AppendRelInfo *b)
{
	COMPARE_SCALAR_FIELD(parent_relid);
	COMPARE_SCALAR_FIELD(child_relid);
	COMPARE_SCALAR_FIELD(parent_reltype);
	COMPARE_SCALAR_FIELD(child_reltype);
	COMPARE_NODE_FIELD(translated_vars);
	COMPARE_SCALAR_FIELD(num_child_cols);
	COMPARE_POINTER_FIELD(parent_colnos, a->num_child_cols * sizeof(AttrNumber));
	COMPARE_SCALAR_FIELD(parent_reloid);

	return true;
}

static bool
_equalPlaceHolderInfo(const PlaceHolderInfo *a, const PlaceHolderInfo *b)
{
	COMPARE_SCALAR_FIELD(phid);
	COMPARE_NODE_FIELD(ph_var); /* should be redundant */
	COMPARE_BITMAPSET_FIELD(ph_eval_at);
	COMPARE_BITMAPSET_FIELD(ph_lateral);
	COMPARE_BITMAPSET_FIELD(ph_needed);
	COMPARE_SCALAR_FIELD(ph_width);

	return true;
}

/*
 * Stuff from extensible.h
 */
static bool
_equalExtensibleNode(const ExtensibleNode *a, const ExtensibleNode *b)
{
	const ExtensibleNodeMethods *methods;

	COMPARE_STRING_FIELD(extnodename);

	/* At this point, we know extnodename is the same for both nodes. */
	methods = GetExtensibleNodeMethods(a->extnodename, false);

	/* compare the private fields */
	if (!methods->nodeEqual(a, b))
		return false;

	return true;
}

/*
 * Stuff from parsenodes.h
 */

static bool
_equalQuery(const Query *a, const Query *b)
{
	COMPARE_SCALAR_FIELD(commandType);
	COMPARE_SCALAR_FIELD(querySource);
	/* we intentionally ignore queryId, since it might not be set */
	COMPARE_SCALAR_FIELD(canSetTag);
	COMPARE_NODE_FIELD(utilityStmt);
	COMPARE_SCALAR_FIELD(resultRelation);
	COMPARE_SCALAR_FIELD(hasAggs);
	COMPARE_SCALAR_FIELD(hasWindowFuncs);
	COMPARE_SCALAR_FIELD(hasTargetSRFs);
	COMPARE_SCALAR_FIELD(hasSubLinks);
	COMPARE_SCALAR_FIELD(hasDistinctOn);
	COMPARE_SCALAR_FIELD(hasRecursive);
	COMPARE_SCALAR_FIELD(hasModifyingCTE);
	COMPARE_SCALAR_FIELD(hasForUpdate);
	COMPARE_SCALAR_FIELD(hasRowSecurity);
	COMPARE_SCALAR_FIELD(isReturn);
	COMPARE_NODE_FIELD(cteList);
	COMPARE_NODE_FIELD(rtable);
	COMPARE_NODE_FIELD(jointree);
	COMPARE_NODE_FIELD(targetList);
	COMPARE_SCALAR_FIELD(override);
	COMPARE_NODE_FIELD(onConflict);
	COMPARE_NODE_FIELD(returningList);
	COMPARE_NODE_FIELD(groupClause);
	COMPARE_SCALAR_FIELD(groupDistinct);
	COMPARE_NODE_FIELD(groupingSets);
	COMPARE_NODE_FIELD(havingQual);
	COMPARE_NODE_FIELD(windowClause);
	COMPARE_NODE_FIELD(distinctClause);
	COMPARE_NODE_FIELD(sortClause);
	COMPARE_NODE_FIELD(limitOffset);
	COMPARE_NODE_FIELD(limitCount);
	COMPARE_SCALAR_FIELD(limitOption);
	COMPARE_NODE_FIELD(rowMarks);
	COMPARE_NODE_FIELD(setOperations);
	COMPARE_NODE_FIELD(constraintDeps);
	COMPARE_NODE_FIELD(withCheckOptions);
	COMPARE_NODE_FIELD(mergeActionList);
	COMPARE_SCALAR_FIELD(mergeUseOuterJoin);
	COMPARE_LOCATION_FIELD(stmt_location);
	COMPARE_SCALAR_FIELD(stmt_len);

	return true;
}

static bool
_equalRawStmt(const RawStmt *a, const RawStmt *b)
{
	COMPARE_NODE_FIELD(stmt);
	COMPARE_LOCATION_FIELD(stmt_location);
	COMPARE_SCALAR_FIELD(stmt_len);

	return true;
}

static bool
_equalInsertStmt(const InsertStmt *a, const InsertStmt *b)
{
	COMPARE_NODE_FIELD(relation);
	COMPARE_NODE_FIELD(cols);
	COMPARE_NODE_FIELD(selectStmt);
	COMPARE_NODE_FIELD(onConflictClause);
	COMPARE_NODE_FIELD(returningList);
	COMPARE_NODE_FIELD(withClause);
	COMPARE_SCALAR_FIELD(override);

	return true;
}

static bool
_equalDeleteStmt(const DeleteStmt *a, const DeleteStmt *b)
{
	COMPARE_NODE_FIELD(relation);
	COMPARE_NODE_FIELD(usingClause);
	COMPARE_NODE_FIELD(whereClause);
	COMPARE_NODE_FIELD(returningList);
	COMPARE_NODE_FIELD(withClause);

	return true;
}

static bool
_equalUpdateStmt(const UpdateStmt *a, const UpdateStmt *b)
{
	COMPARE_NODE_FIELD(relation);
	COMPARE_NODE_FIELD(targetList);
	COMPARE_NODE_FIELD(whereClause);
	COMPARE_NODE_FIELD(fromClause);
	COMPARE_NODE_FIELD(returningList);
	COMPARE_NODE_FIELD(withClause);

	return true;
}

static bool
_equalMergeStmt(const MergeStmt *a, const MergeStmt *b)
{
	COMPARE_NODE_FIELD(relation);
	COMPARE_NODE_FIELD(sourceRelation);
	COMPARE_NODE_FIELD(joinCondition);
	COMPARE_NODE_FIELD(mergeWhenClauses);
	COMPARE_NODE_FIELD(withClause);

	return true;
}

static bool
_equalSelectStmt(const SelectStmt *a, const SelectStmt *b)
{
	COMPARE_NODE_FIELD(distinctClause);
	COMPARE_NODE_FIELD(intoClause);
	COMPARE_NODE_FIELD(targetList);
	COMPARE_NODE_FIELD(fromClause);
	COMPARE_NODE_FIELD(whereClause);
	COMPARE_NODE_FIELD(groupClause);
	COMPARE_SCALAR_FIELD(groupDistinct);
	COMPARE_NODE_FIELD(havingClause);
	COMPARE_NODE_FIELD(windowClause);
	COMPARE_NODE_FIELD(valuesLists);
	COMPARE_NODE_FIELD(sortClause);
	COMPARE_NODE_FIELD(limitOffset);
	COMPARE_NODE_FIELD(limitCount);
	COMPARE_SCALAR_FIELD(limitOption);
	COMPARE_NODE_FIELD(lockingClause);
	COMPARE_NODE_FIELD(withClause);
	COMPARE_NODE_FIELD(hierarClause);
	COMPARE_SCALAR_FIELD(op);
	COMPARE_SCALAR_FIELD(all);
	COMPARE_NODE_FIELD(larg);
	COMPARE_NODE_FIELD(rarg);

	return true;
}

static bool
_equalSetOperationStmt(const SetOperationStmt *a, const SetOperationStmt *b)
{
	COMPARE_SCALAR_FIELD(op);
	COMPARE_SCALAR_FIELD(all);
	COMPARE_NODE_FIELD(larg);
	COMPARE_NODE_FIELD(rarg);
	COMPARE_NODE_FIELD(colTypes);
	COMPARE_NODE_FIELD(colTypmods);
	COMPARE_NODE_FIELD(colCollations);
	COMPARE_NODE_FIELD(groupClauses);

	return true;
}

static bool
_equalReturnStmt(const ReturnStmt *a, const ReturnStmt *b)
{
	COMPARE_NODE_FIELD(returnval);

	return true;
}

static bool
_equalPLAssignStmt(const PLAssignStmt *a, const PLAssignStmt *b)
{
	COMPARE_STRING_FIELD(name);
	COMPARE_NODE_FIELD(indirection);
	COMPARE_SCALAR_FIELD(nnames);
	COMPARE_NODE_FIELD(val);
	COMPARE_LOCATION_FIELD(location);

	return true;
}

static bool
_equalAlterTableStmt(const AlterTableStmt *a, const AlterTableStmt *b)
{
	COMPARE_NODE_FIELD(relation);
	COMPARE_NODE_FIELD(cmds);
	COMPARE_SCALAR_FIELD(objtype);
	COMPARE_SCALAR_FIELD(missing_ok);

	return true;
}

static bool
_equalAlterTableCmd(const AlterTableCmd *a, const AlterTableCmd *b)
{
	COMPARE_SCALAR_FIELD(subtype);
	COMPARE_STRING_FIELD(name);
	COMPARE_SCALAR_FIELD(num);
	COMPARE_NODE_FIELD(newowner);
	COMPARE_NODE_FIELD(def);
	COMPARE_SCALAR_FIELD(behavior);
	COMPARE_SCALAR_FIELD(missing_ok);

	return true;
}

static bool
_equalAlterCollationStmt(const AlterCollationStmt *a, const AlterCollationStmt *b)
{
	COMPARE_NODE_FIELD(collname);

	return true;
}

static bool
_equalAlterDomainStmt(const AlterDomainStmt *a, const AlterDomainStmt *b)
{
	COMPARE_SCALAR_FIELD(subtype);
	COMPARE_NODE_FIELD(typeName);
	COMPARE_STRING_FIELD(name);
	COMPARE_NODE_FIELD(def);
	COMPARE_SCALAR_FIELD(behavior);
	COMPARE_SCALAR_FIELD(missing_ok);

	return true;
}

static bool
_equalGrantStmt(const GrantStmt *a, const GrantStmt *b)
{
	COMPARE_SCALAR_FIELD(is_grant);
	COMPARE_SCALAR_FIELD(targtype);
	COMPARE_SCALAR_FIELD(objtype);
	COMPARE_NODE_FIELD(objects);
	COMPARE_NODE_FIELD(privileges);
	COMPARE_NODE_FIELD(grantees);
	COMPARE_SCALAR_FIELD(grant_option);
	COMPARE_NODE_FIELD(grantor);
	COMPARE_SCALAR_FIELD(behavior);

	return true;
}

static bool
_equalObjectWithArgs(const ObjectWithArgs *a, const ObjectWithArgs *b)
{
	COMPARE_NODE_FIELD(objname);
	COMPARE_NODE_FIELD(objargs);
	COMPARE_NODE_FIELD(objfuncargs);
	COMPARE_SCALAR_FIELD(args_unspecified);

	return true;
}

static bool
_equalAccessPriv(const AccessPriv *a, const AccessPriv *b)
{
	COMPARE_STRING_FIELD(priv_name);
	COMPARE_NODE_FIELD(cols);

	return true;
}

static bool
_equalGrantRoleStmt(const GrantRoleStmt *a, const GrantRoleStmt *b)
{
	COMPARE_NODE_FIELD(granted_roles);
	COMPARE_NODE_FIELD(grantee_roles);
	COMPARE_SCALAR_FIELD(is_grant);
	COMPARE_SCALAR_FIELD(admin_opt);
	COMPARE_NODE_FIELD(grantor);
	COMPARE_SCALAR_FIELD(behavior);

	return true;
}

static bool
_equalAlterDefaultPrivilegesStmt(const AlterDefaultPrivilegesStmt *a, const AlterDefaultPrivilegesStmt *b)
{
	COMPARE_NODE_FIELD(options);
	COMPARE_NODE_FIELD(action);

	return true;
}

static bool
_equalDeclareCursorStmt(const DeclareCursorStmt *a, const DeclareCursorStmt *b)
{
	COMPARE_STRING_FIELD(portalname);
	COMPARE_SCALAR_FIELD(pct_type);
	COMPARE_SCALAR_FIELD(options);
	COMPARE_NODE_FIELD(query);
	COMPARE_NODE_FIELD(params);

	return true;
}

static bool
_equalClosePortalStmt(const ClosePortalStmt *a, const ClosePortalStmt *b)
{
	COMPARE_STRING_FIELD(portalname);

	return true;
}

static bool
_equalCallStmt(const CallStmt *a, const CallStmt *b)
{
	COMPARE_NODE_FIELD(funccall);
	COMPARE_NODE_FIELD(funcexpr);
	COMPARE_NODE_FIELD(outargs);

	return true;
}

static bool
_equalClusterStmt(const ClusterStmt *a, const ClusterStmt *b)
{
	COMPARE_NODE_FIELD(relation);
	COMPARE_STRING_FIELD(indexname);
	COMPARE_NODE_FIELD(params);

	return true;
}

static bool
_equalCopyStmt(const CopyStmt *a, const CopyStmt *b)
{
	COMPARE_NODE_FIELD(relation);
	COMPARE_NODE_FIELD(query);
	COMPARE_NODE_FIELD(attlist);
	COMPARE_SCALAR_FIELD(is_from);
	COMPARE_SCALAR_FIELD(is_program);
	COMPARE_STRING_FIELD(filename);
	COMPARE_NODE_FIELD(options);
	COMPARE_NODE_FIELD(whereClause);

	return true;
}

static bool
_equalCreateStmt(const CreateStmt *a, const CreateStmt *b)
{
	COMPARE_NODE_FIELD(relation);
	COMPARE_NODE_FIELD(tableElts);
	COMPARE_NODE_FIELD(inhRelations);
	COMPARE_NODE_FIELD(partbound);
	COMPARE_NODE_FIELD(partspec);
	COMPARE_NODE_FIELD(ofTypename);
	COMPARE_NODE_FIELD(constraints);
	COMPARE_NODE_FIELD(options);
	COMPARE_SCALAR_FIELD(oncommit);
	COMPARE_STRING_FIELD(tablespacename);
	COMPARE_STRING_FIELD(accessMethod);
	COMPARE_SCALAR_FIELD(if_not_exists);

	return true;
}

static bool
_equalTableLikeClause(const TableLikeClause *a, const TableLikeClause *b)
{
	COMPARE_NODE_FIELD(relation);
	COMPARE_SCALAR_FIELD(options);
	COMPARE_SCALAR_FIELD(relationOid);

	return true;
}

static bool
_equalDefineStmt(const DefineStmt *a, const DefineStmt *b)
{
	COMPARE_SCALAR_FIELD(kind);
	COMPARE_SCALAR_FIELD(oldstyle);
	COMPARE_NODE_FIELD(defnames);
	COMPARE_NODE_FIELD(args);
	COMPARE_NODE_FIELD(definition);
	COMPARE_SCALAR_FIELD(if_not_exists);
	COMPARE_SCALAR_FIELD(replace);

	return true;
}

static bool
_equalDropStmt(const DropStmt *a, const DropStmt *b)
{
	COMPARE_NODE_FIELD(objects);
	COMPARE_SCALAR_FIELD(removeType);
	COMPARE_SCALAR_FIELD(behavior);
	COMPARE_SCALAR_FIELD(missing_ok);
	COMPARE_SCALAR_FIELD(concurrent);

	return true;
}

static bool
_equalTruncateStmt(const TruncateStmt *a, const TruncateStmt *b)
{
	COMPARE_NODE_FIELD(relations);
	COMPARE_SCALAR_FIELD(restart_seqs);
	COMPARE_SCALAR_FIELD(behavior);

	return true;
}

static bool
_equalCommentStmt(const CommentStmt *a, const CommentStmt *b)
{
	COMPARE_SCALAR_FIELD(objtype);
	COMPARE_NODE_FIELD(object);
	COMPARE_STRING_FIELD(comment);

	return true;
}

static bool
_equalSecLabelStmt(const SecLabelStmt *a, const SecLabelStmt *b)
{
	COMPARE_SCALAR_FIELD(objtype);
	COMPARE_NODE_FIELD(object);
	COMPARE_STRING_FIELD(provider);
	COMPARE_STRING_FIELD(label);

	return true;
}

static bool
_equalFetchStmt(const FetchStmt *a, const FetchStmt *b)
{
	COMPARE_SCALAR_FIELD(direction);
	COMPARE_SCALAR_FIELD(howMany);
	COMPARE_STRING_FIELD(portalname);
	COMPARE_SCALAR_FIELD(ismove);

	return true;
}

static bool
_equalIndexStmt(const IndexStmt *a, const IndexStmt *b)
{
	COMPARE_STRING_FIELD(idxname);
	COMPARE_NODE_FIELD(relation);
	COMPARE_STRING_FIELD(accessMethod);
	COMPARE_STRING_FIELD(tableSpace);
	COMPARE_NODE_FIELD(indexParams);
	COMPARE_NODE_FIELD(indexIncludingParams);
	COMPARE_NODE_FIELD(options);
	COMPARE_NODE_FIELD(whereClause);
	COMPARE_NODE_FIELD(excludeOpNames);
	COMPARE_STRING_FIELD(idxcomment);
	COMPARE_SCALAR_FIELD(indexOid);
	COMPARE_SCALAR_FIELD(oldNode);
	COMPARE_SCALAR_FIELD(oldCreateSubid);
	COMPARE_SCALAR_FIELD(oldFirstRelfilenodeSubid);
	COMPARE_SCALAR_FIELD(unique);
	COMPARE_SCALAR_FIELD(nulls_not_distinct);
	COMPARE_SCALAR_FIELD(primary);
	COMPARE_SCALAR_FIELD(isconstraint);
	COMPARE_SCALAR_FIELD(deferrable);
	COMPARE_SCALAR_FIELD(initdeferred);
	COMPARE_SCALAR_FIELD(transformed);
	COMPARE_SCALAR_FIELD(concurrent);
	COMPARE_SCALAR_FIELD(if_not_exists);
	COMPARE_SCALAR_FIELD(reset_default_tblspc);

	return true;
}

static bool
_equalCreateStatsStmt(const CreateStatsStmt *a, const CreateStatsStmt *b)
{
	COMPARE_NODE_FIELD(defnames);
	COMPARE_NODE_FIELD(stat_types);
	COMPARE_NODE_FIELD(exprs);
	COMPARE_NODE_FIELD(relations);
	COMPARE_STRING_FIELD(stxcomment);
	COMPARE_SCALAR_FIELD(transformed);
	COMPARE_SCALAR_FIELD(if_not_exists);

	return true;
}

static bool
_equalAlterStatsStmt(const AlterStatsStmt *a, const AlterStatsStmt *b)
{
	COMPARE_NODE_FIELD(defnames);
	COMPARE_SCALAR_FIELD(stxstattarget);
	COMPARE_SCALAR_FIELD(missing_ok);

	return true;
}

static bool
_equalCreateFunctionStmt(const CreateFunctionStmt *a, const CreateFunctionStmt *b)
{
	COMPARE_SCALAR_FIELD(is_procedure);
	COMPARE_SCALAR_FIELD(replace);
	COMPARE_NODE_FIELD(funcname);
	COMPARE_NODE_FIELD(parameters);
	COMPARE_NODE_FIELD(returnType);
	COMPARE_NODE_FIELD(options);
	COMPARE_NODE_FIELD(sql_body);
	COMPARE_SCALAR_FIELD(proaccess);

	return true;
}

static bool
_equalFunctionParameter(const FunctionParameter *a, const FunctionParameter *b)
{
	COMPARE_STRING_FIELD(name);
	COMPARE_NODE_FIELD(argType);
	COMPARE_SCALAR_FIELD(mode);
	COMPARE_NODE_FIELD(defexpr);

	return true;
}

static bool
_equalAlterFunctionStmt(const AlterFunctionStmt *a, const AlterFunctionStmt *b)
{
	COMPARE_SCALAR_FIELD(objtype);
	COMPARE_NODE_FIELD(func);
	COMPARE_NODE_FIELD(actions);

	return true;
}

static bool
_equalDoStmt(const DoStmt *a, const DoStmt *b)
{
	COMPARE_NODE_FIELD(args);

	return true;
}

static bool
_equalRenameStmt(const RenameStmt *a, const RenameStmt *b)
{
	COMPARE_SCALAR_FIELD(renameType);
	COMPARE_SCALAR_FIELD(relationType);
	COMPARE_NODE_FIELD(relation);
	COMPARE_NODE_FIELD(object);
	COMPARE_STRING_FIELD(subname);
	COMPARE_STRING_FIELD(newname);
	COMPARE_SCALAR_FIELD(behavior);
	COMPARE_SCALAR_FIELD(missing_ok);

	return true;
}

static bool
_equalAlterObjectDependsStmt(const AlterObjectDependsStmt *a, const AlterObjectDependsStmt *b)
{
	COMPARE_SCALAR_FIELD(objectType);
	COMPARE_NODE_FIELD(relation);
	COMPARE_NODE_FIELD(object);
	COMPARE_NODE_FIELD(extname);
	COMPARE_SCALAR_FIELD(remove);

	return true;
}

static bool
_equalAlterObjectSchemaStmt(const AlterObjectSchemaStmt *a, const AlterObjectSchemaStmt *b)
{
	COMPARE_SCALAR_FIELD(objectType);
	COMPARE_NODE_FIELD(relation);
	COMPARE_NODE_FIELD(object);
	COMPARE_STRING_FIELD(newschema);
	COMPARE_SCALAR_FIELD(missing_ok);

	return true;
}

static bool
_equalAlterOwnerStmt(const AlterOwnerStmt *a, const AlterOwnerStmt *b)
{
	COMPARE_SCALAR_FIELD(objectType);
	COMPARE_NODE_FIELD(relation);
	COMPARE_NODE_FIELD(object);
	COMPARE_NODE_FIELD(newowner);

	return true;
}

static bool
_equalAlterOperatorStmt(const AlterOperatorStmt *a, const AlterOperatorStmt *b)
{
	COMPARE_NODE_FIELD(opername);
	COMPARE_NODE_FIELD(options);

	return true;
}

static bool
_equalAlterTypeStmt(const AlterTypeStmt *a, const AlterTypeStmt *b)
{
	COMPARE_NODE_FIELD(typeName);
	COMPARE_NODE_FIELD(options);

	return true;
}

static bool
_equalRuleStmt(const RuleStmt *a, const RuleStmt *b)
{
	COMPARE_NODE_FIELD(relation);
	COMPARE_STRING_FIELD(rulename);
	COMPARE_NODE_FIELD(whereClause);
	COMPARE_SCALAR_FIELD(event);
	COMPARE_SCALAR_FIELD(instead);
	COMPARE_NODE_FIELD(actions);
	COMPARE_SCALAR_FIELD(replace);

	return true;
}

static bool
_equalNotifyStmt(const NotifyStmt *a, const NotifyStmt *b)
{
	COMPARE_STRING_FIELD(conditionname);
	COMPARE_STRING_FIELD(payload);

	return true;
}

static bool
_equalListenStmt(const ListenStmt *a, const ListenStmt *b)
{
	COMPARE_STRING_FIELD(conditionname);

	return true;
}

static bool
_equalUnlistenStmt(const UnlistenStmt *a, const UnlistenStmt *b)
{
	COMPARE_STRING_FIELD(conditionname);

	return true;
}

static bool
_equalTransactionStmt(const TransactionStmt *a, const TransactionStmt *b)
{
	COMPARE_SCALAR_FIELD(kind);
	COMPARE_NODE_FIELD(options);
	COMPARE_STRING_FIELD(savepoint_name);
	COMPARE_STRING_FIELD(gid);
	COMPARE_SCALAR_FIELD(chain);

	return true;
}

static bool
_equalCompositeTypeStmt(const CompositeTypeStmt *a, const CompositeTypeStmt *b)
{
	COMPARE_NODE_FIELD(typevar);
	COMPARE_NODE_FIELD(coldeflist);

	return true;
}

static bool
_equalCreateEnumStmt(const CreateEnumStmt *a, const CreateEnumStmt *b)
{
	COMPARE_NODE_FIELD(typeName);
	COMPARE_NODE_FIELD(vals);

	return true;
}

static bool
_equalCreateRangeStmt(const CreateRangeStmt *a, const CreateRangeStmt *b)
{
	COMPARE_NODE_FIELD(typeName);
	COMPARE_NODE_FIELD(params);

	return true;
}

static bool
_equalAlterEnumStmt(const AlterEnumStmt *a, const AlterEnumStmt *b)
{
	COMPARE_NODE_FIELD(typeName);
	COMPARE_STRING_FIELD(oldVal);
	COMPARE_STRING_FIELD(newVal);
	COMPARE_STRING_FIELD(newValNeighbor);
	COMPARE_SCALAR_FIELD(newValIsAfter);
	COMPARE_SCALAR_FIELD(skipIfNewValExists);

	return true;
}

static bool
_equalViewStmt(const ViewStmt *a, const ViewStmt *b)
{
	COMPARE_NODE_FIELD(view);
	COMPARE_NODE_FIELD(aliases);
	COMPARE_NODE_FIELD(query);
	COMPARE_SCALAR_FIELD(replace);
	COMPARE_NODE_FIELD(options);
	COMPARE_SCALAR_FIELD(withCheckOption);

	return true;
}

static bool
_equalLoadStmt(const LoadStmt *a, const LoadStmt *b)
{
	COMPARE_STRING_FIELD(filename);

	return true;
}

static bool
_equalCreateDomainStmt(const CreateDomainStmt *a, const CreateDomainStmt *b)
{
	COMPARE_NODE_FIELD(domainname);
	COMPARE_NODE_FIELD(typeName);
	COMPARE_NODE_FIELD(collClause);
	COMPARE_NODE_FIELD(constraints);

	return true;
}

static bool
_equalCreateOpClassStmt(const CreateOpClassStmt *a, const CreateOpClassStmt *b)
{
	COMPARE_NODE_FIELD(opclassname);
	COMPARE_NODE_FIELD(opfamilyname);
	COMPARE_STRING_FIELD(amname);
	COMPARE_NODE_FIELD(datatype);
	COMPARE_NODE_FIELD(items);
	COMPARE_SCALAR_FIELD(isDefault);

	return true;
}

static bool
_equalCreateOpClassItem(const CreateOpClassItem *a, const CreateOpClassItem *b)
{
	COMPARE_SCALAR_FIELD(itemtype);
	COMPARE_NODE_FIELD(name);
	COMPARE_SCALAR_FIELD(number);
	COMPARE_NODE_FIELD(order_family);
	COMPARE_NODE_FIELD(class_args);
	COMPARE_NODE_FIELD(storedtype);

	return true;
}

static bool
_equalCreateOpFamilyStmt(const CreateOpFamilyStmt *a, const CreateOpFamilyStmt *b)
{
	COMPARE_NODE_FIELD(opfamilyname);
	COMPARE_STRING_FIELD(amname);

	return true;
}

static bool
_equalAlterOpFamilyStmt(const AlterOpFamilyStmt *a, const AlterOpFamilyStmt *b)
{
	COMPARE_NODE_FIELD(opfamilyname);
	COMPARE_STRING_FIELD(amname);
	COMPARE_SCALAR_FIELD(isDrop);
	COMPARE_NODE_FIELD(items);

	return true;
}

static bool
_equalCreatedbStmt(const CreatedbStmt *a, const CreatedbStmt *b)
{
	COMPARE_STRING_FIELD(dbname);
	COMPARE_NODE_FIELD(options);

	return true;
}

static bool
_equalAlterDatabaseStmt(const AlterDatabaseStmt *a, const AlterDatabaseStmt *b)
{
	COMPARE_STRING_FIELD(dbname);
	COMPARE_NODE_FIELD(options);

	return true;
}

static bool
_equalAlterDatabaseRefreshCollStmt(const AlterDatabaseRefreshCollStmt *a, const AlterDatabaseRefreshCollStmt *b)
{
	COMPARE_STRING_FIELD(dbname);

	return true;
}

static bool
_equalAlterDatabaseSetStmt(const AlterDatabaseSetStmt *a, const AlterDatabaseSetStmt *b)
{
	COMPARE_STRING_FIELD(dbname);
	COMPARE_NODE_FIELD(setstmt);

	return true;
}

static bool
_equalDropdbStmt(const DropdbStmt *a, const DropdbStmt *b)
{
	COMPARE_STRING_FIELD(dbname);
	COMPARE_SCALAR_FIELD(missing_ok);
	COMPARE_NODE_FIELD(options);

	return true;
}

static bool
_equalVacuumStmt(const VacuumStmt *a, const VacuumStmt *b)
{
	COMPARE_NODE_FIELD(options);
	COMPARE_NODE_FIELD(rels);
	COMPARE_SCALAR_FIELD(is_vacuumcmd);

	return true;
}

static bool
_equalVacuumRelation(const VacuumRelation *a, const VacuumRelation *b)
{
	COMPARE_NODE_FIELD(relation);
	COMPARE_SCALAR_FIELD(oid);
	COMPARE_NODE_FIELD(va_cols);

	return true;
}

static bool
_equalExplainStmt(const ExplainStmt *a, const ExplainStmt *b)
{
	COMPARE_NODE_FIELD(query);
	COMPARE_NODE_FIELD(options);

	return true;
}

static bool
_equalCreateTableAsStmt(const CreateTableAsStmt *a, const CreateTableAsStmt *b)
{
	COMPARE_NODE_FIELD(query);
	COMPARE_NODE_FIELD(into);
	COMPARE_SCALAR_FIELD(objtype);
	COMPARE_SCALAR_FIELD(is_select_into);
	COMPARE_SCALAR_FIELD(if_not_exists);

	return true;
}

static bool
_equalRefreshMatViewStmt(const RefreshMatViewStmt *a, const RefreshMatViewStmt *b)
{
	COMPARE_SCALAR_FIELD(concurrent);
	COMPARE_SCALAR_FIELD(skipData);
	COMPARE_NODE_FIELD(relation);

	return true;
}

static bool
_equalReplicaIdentityStmt(const ReplicaIdentityStmt *a, const ReplicaIdentityStmt *b)
{
	COMPARE_SCALAR_FIELD(identity_type);
	COMPARE_STRING_FIELD(name);

	return true;
}

static bool
_equalAlterSystemStmt(const AlterSystemStmt *a, const AlterSystemStmt *b)
{
	COMPARE_NODE_FIELD(setstmt);

	return true;
}


static bool
_equalCreateSeqStmt(const CreateSeqStmt *a, const CreateSeqStmt *b)
{
	COMPARE_NODE_FIELD(sequence);
	COMPARE_NODE_FIELD(options);
	COMPARE_SCALAR_FIELD(ownerId);
	COMPARE_SCALAR_FIELD(for_identity);
	COMPARE_SCALAR_FIELD(if_not_exists);

	return true;
}

static bool
_equalAlterSeqStmt(const AlterSeqStmt *a, const AlterSeqStmt *b)
{
	COMPARE_NODE_FIELD(sequence);
	COMPARE_NODE_FIELD(options);
	COMPARE_SCALAR_FIELD(for_identity);
	COMPARE_SCALAR_FIELD(missing_ok);

	return true;
}

static bool
_equalVariableSetStmt(const VariableSetStmt *a, const VariableSetStmt *b)
{
	COMPARE_SCALAR_FIELD(kind);
	COMPARE_STRING_FIELD(name);
	COMPARE_NODE_FIELD(args);
	COMPARE_SCALAR_FIELD(is_local);

	return true;
}

static bool
_equalVariableShowStmt(const VariableShowStmt *a, const VariableShowStmt *b)
{
	COMPARE_STRING_FIELD(name);

	return true;
}

static bool
_equalDiscardStmt(const DiscardStmt *a, const DiscardStmt *b)
{
	COMPARE_SCALAR_FIELD(target);

	return true;
}

static bool
_equalCreateTableSpaceStmt(const CreateTableSpaceStmt *a, const CreateTableSpaceStmt *b)
{
	COMPARE_STRING_FIELD(tablespacename);
	COMPARE_NODE_FIELD(owner);
	COMPARE_STRING_FIELD(location);
	COMPARE_NODE_FIELD(options);

	return true;
}

static bool
_equalDropTableSpaceStmt(const DropTableSpaceStmt *a, const DropTableSpaceStmt *b)
{
	COMPARE_STRING_FIELD(tablespacename);
	COMPARE_SCALAR_FIELD(missing_ok);

	return true;
}

static bool
_equalAlterTableSpaceOptionsStmt(const AlterTableSpaceOptionsStmt *a,
								 const AlterTableSpaceOptionsStmt *b)
{
	COMPARE_STRING_FIELD(tablespacename);
	COMPARE_NODE_FIELD(options);
	COMPARE_SCALAR_FIELD(isReset);

	return true;
}

static bool
_equalAlterTableMoveAllStmt(const AlterTableMoveAllStmt *a,
							const AlterTableMoveAllStmt *b)
{
	COMPARE_STRING_FIELD(orig_tablespacename);
	COMPARE_SCALAR_FIELD(objtype);
	COMPARE_NODE_FIELD(roles);
	COMPARE_STRING_FIELD(new_tablespacename);
	COMPARE_SCALAR_FIELD(nowait);

	return true;
}

static bool
_equalCreateExtensionStmt(const CreateExtensionStmt *a, const CreateExtensionStmt *b)
{
	COMPARE_STRING_FIELD(extname);
	COMPARE_SCALAR_FIELD(if_not_exists);
	COMPARE_NODE_FIELD(options);

	return true;
}

static bool
_equalAlterExtensionStmt(const AlterExtensionStmt *a, const AlterExtensionStmt *b)
{
	COMPARE_STRING_FIELD(extname);
	COMPARE_NODE_FIELD(options);

	return true;
}

static bool
_equalAlterExtensionContentsStmt(const AlterExtensionContentsStmt *a, const AlterExtensionContentsStmt *b)
{
	COMPARE_STRING_FIELD(extname);
	COMPARE_SCALAR_FIELD(action);
	COMPARE_SCALAR_FIELD(objtype);
	COMPARE_NODE_FIELD(object);

	return true;
}

static bool
_equalCreateFdwStmt(const CreateFdwStmt *a, const CreateFdwStmt *b)
{
	COMPARE_STRING_FIELD(fdwname);
	COMPARE_NODE_FIELD(func_options);
	COMPARE_NODE_FIELD(options);

	return true;
}

static bool
_equalAlterFdwStmt(const AlterFdwStmt *a, const AlterFdwStmt *b)
{
	COMPARE_STRING_FIELD(fdwname);
	COMPARE_NODE_FIELD(func_options);
	COMPARE_NODE_FIELD(options);

	return true;
}

static bool
_equalCreateForeignServerStmt(const CreateForeignServerStmt *a, const CreateForeignServerStmt *b)
{
	COMPARE_STRING_FIELD(servername);
	COMPARE_STRING_FIELD(servertype);
	COMPARE_STRING_FIELD(version);
	COMPARE_STRING_FIELD(fdwname);
	COMPARE_SCALAR_FIELD(if_not_exists);
	COMPARE_NODE_FIELD(options);

	return true;
}

static bool
_equalAlterForeignServerStmt(const AlterForeignServerStmt *a, const AlterForeignServerStmt *b)
{
	COMPARE_STRING_FIELD(servername);
	COMPARE_STRING_FIELD(version);
	COMPARE_NODE_FIELD(options);
	COMPARE_SCALAR_FIELD(has_version);

	return true;
}

static bool
_equalCreateUserMappingStmt(const CreateUserMappingStmt *a, const CreateUserMappingStmt *b)
{
	COMPARE_NODE_FIELD(user);
	COMPARE_STRING_FIELD(servername);
	COMPARE_SCALAR_FIELD(if_not_exists);
	COMPARE_NODE_FIELD(options);

	return true;
}

static bool
_equalAlterUserMappingStmt(const AlterUserMappingStmt *a, const AlterUserMappingStmt *b)
{
	COMPARE_NODE_FIELD(user);
	COMPARE_STRING_FIELD(servername);
	COMPARE_NODE_FIELD(options);

	return true;
}

static bool
_equalDropUserMappingStmt(const DropUserMappingStmt *a, const DropUserMappingStmt *b)
{
	COMPARE_NODE_FIELD(user);
	COMPARE_STRING_FIELD(servername);
	COMPARE_SCALAR_FIELD(missing_ok);

	return true;
}

static bool
_equalCreateForeignTableStmt(const CreateForeignTableStmt *a, const CreateForeignTableStmt *b)
{
	if (!_equalCreateStmt(&a->base, &b->base))
		return false;

	COMPARE_STRING_FIELD(servername);
	COMPARE_NODE_FIELD(options);

	return true;
}

static bool
_equalImportForeignSchemaStmt(const ImportForeignSchemaStmt *a, const ImportForeignSchemaStmt *b)
{
	COMPARE_STRING_FIELD(server_name);
	COMPARE_STRING_FIELD(remote_schema);
	COMPARE_STRING_FIELD(local_schema);
	COMPARE_SCALAR_FIELD(list_type);
	COMPARE_NODE_FIELD(table_list);
	COMPARE_NODE_FIELD(options);

	return true;
}

static bool
_equalCreateTransformStmt(const CreateTransformStmt *a, const CreateTransformStmt *b)
{
	COMPARE_SCALAR_FIELD(replace);
	COMPARE_NODE_FIELD(type_name);
	COMPARE_STRING_FIELD(lang);
	COMPARE_NODE_FIELD(fromsql);
	COMPARE_NODE_FIELD(tosql);

	return true;
}

static bool
_equalCreateAmStmt(const CreateAmStmt *a, const CreateAmStmt *b)
{
	COMPARE_STRING_FIELD(amname);
	COMPARE_NODE_FIELD(handler_name);
	COMPARE_SCALAR_FIELD(amtype);

	return true;
}

static bool
_equalCreateTrigStmt(const CreateTrigStmt *a, const CreateTrigStmt *b)
{
	COMPARE_SCALAR_FIELD(replace);
	COMPARE_SCALAR_FIELD(isconstraint);
	COMPARE_STRING_FIELD(trigname);
	COMPARE_NODE_FIELD(relation);
	COMPARE_NODE_FIELD(funcname);
	COMPARE_NODE_FIELD(args);
	COMPARE_SCALAR_FIELD(row);
	COMPARE_SCALAR_FIELD(timing);
	COMPARE_SCALAR_FIELD(events);
	COMPARE_NODE_FIELD(columns);
	COMPARE_NODE_FIELD(whenClause);
	COMPARE_NODE_FIELD(transitionRels);
	COMPARE_SCALAR_FIELD(deferrable);
	COMPARE_SCALAR_FIELD(initdeferred);
	COMPARE_NODE_FIELD(constrrel);

	return true;
}

static bool
_equalCreateEventTrigStmt(const CreateEventTrigStmt *a, const CreateEventTrigStmt *b)
{
	COMPARE_STRING_FIELD(trigname);
	COMPARE_STRING_FIELD(eventname);
	COMPARE_NODE_FIELD(whenclause);
	COMPARE_NODE_FIELD(funcname);

	return true;
}

static bool
_equalAlterEventTrigStmt(const AlterEventTrigStmt *a, const AlterEventTrigStmt *b)
{
	COMPARE_STRING_FIELD(trigname);
	COMPARE_SCALAR_FIELD(tgenabled);

	return true;
}

static bool
_equalCreatePLangStmt(const CreatePLangStmt *a, const CreatePLangStmt *b)
{
	COMPARE_SCALAR_FIELD(replace);
	COMPARE_STRING_FIELD(plname);
	COMPARE_NODE_FIELD(plhandler);
	COMPARE_NODE_FIELD(plinline);
	COMPARE_NODE_FIELD(plvalidator);
	COMPARE_SCALAR_FIELD(pltrusted);

	return true;
}

static bool
_equalCreateRoleStmt(const CreateRoleStmt *a, const CreateRoleStmt *b)
{
	COMPARE_SCALAR_FIELD(stmt_type);
	COMPARE_STRING_FIELD(role);
	COMPARE_NODE_FIELD(options);

	return true;
}

static bool
_equalAlterRoleStmt(const AlterRoleStmt *a, const AlterRoleStmt *b)
{
	COMPARE_NODE_FIELD(role);
	COMPARE_NODE_FIELD(options);
	COMPARE_SCALAR_FIELD(action);

	return true;
}

static bool
_equalAlterRoleSetStmt(const AlterRoleSetStmt *a, const AlterRoleSetStmt *b)
{
	COMPARE_NODE_FIELD(role);
	COMPARE_STRING_FIELD(database);
	COMPARE_NODE_FIELD(setstmt);

	return true;
}

static bool
_equalDropRoleStmt(const DropRoleStmt *a, const DropRoleStmt *b)
{
	COMPARE_NODE_FIELD(roles);
	COMPARE_SCALAR_FIELD(missing_ok);

	return true;
}

static bool
_equalLockStmt(const LockStmt *a, const LockStmt *b)
{
	COMPARE_NODE_FIELD(relations);
	COMPARE_SCALAR_FIELD(mode);
	COMPARE_SCALAR_FIELD(nowait);

	return true;
}

static bool
_equalConstraintsSetStmt(const ConstraintsSetStmt *a, const ConstraintsSetStmt *b)
{
	COMPARE_NODE_FIELD(constraints);
	COMPARE_SCALAR_FIELD(deferred);

	return true;
}

static bool
_equalReindexStmt(const ReindexStmt *a, const ReindexStmt *b)
{
	COMPARE_SCALAR_FIELD(kind);
	COMPARE_NODE_FIELD(relation);
	COMPARE_STRING_FIELD(name);
	COMPARE_NODE_FIELD(params);

	return true;
}

static bool
_equalCreateSchemaStmt(const CreateSchemaStmt *a, const CreateSchemaStmt *b)
{
	COMPARE_STRING_FIELD(schemaname);
	COMPARE_NODE_FIELD(authrole);
	COMPARE_NODE_FIELD(schemaElts);
	COMPARE_SCALAR_FIELD(if_not_exists);

	return true;
}

static bool
_equalCreateConversionStmt(const CreateConversionStmt *a, const CreateConversionStmt *b)
{
	COMPARE_NODE_FIELD(conversion_name);
	COMPARE_STRING_FIELD(for_encoding_name);
	COMPARE_STRING_FIELD(to_encoding_name);
	COMPARE_NODE_FIELD(func_name);
	COMPARE_SCALAR_FIELD(def);

	return true;
}

static bool
_equalCreateCastStmt(const CreateCastStmt *a, const CreateCastStmt *b)
{
	COMPARE_NODE_FIELD(sourcetype);
	COMPARE_NODE_FIELD(targettype);
	COMPARE_NODE_FIELD(func);
	COMPARE_SCALAR_FIELD(context);
	COMPARE_SCALAR_FIELD(inout);

	return true;
}

static bool
_equalPrepareStmt(const PrepareStmt *a, const PrepareStmt *b)
{
	COMPARE_STRING_FIELD(name);
	COMPARE_NODE_FIELD(argtypes);
	COMPARE_NODE_FIELD(query);

	return true;
}

static bool
_equalExecuteStmt(const ExecuteStmt *a, const ExecuteStmt *b)
{
	COMPARE_STRING_FIELD(name);
	COMPARE_NODE_FIELD(params);

	return true;
}

static bool
_equalDeallocateStmt(const DeallocateStmt *a, const DeallocateStmt *b)
{
	COMPARE_STRING_FIELD(name);

	return true;
}

static bool
_equalDropOwnedStmt(const DropOwnedStmt *a, const DropOwnedStmt *b)
{
	COMPARE_NODE_FIELD(roles);
	COMPARE_SCALAR_FIELD(behavior);

	return true;
}

static bool
_equalReassignOwnedStmt(const ReassignOwnedStmt *a, const ReassignOwnedStmt *b)
{
	COMPARE_NODE_FIELD(roles);
	COMPARE_NODE_FIELD(newrole);

	return true;
}

static bool
_equalAlterTSDictionaryStmt(const AlterTSDictionaryStmt *a, const AlterTSDictionaryStmt *b)
{
	COMPARE_NODE_FIELD(dictname);
	COMPARE_NODE_FIELD(options);

	return true;
}

static bool
_equalAlterTSConfigurationStmt(const AlterTSConfigurationStmt *a,
							   const AlterTSConfigurationStmt *b)
{
	COMPARE_SCALAR_FIELD(kind);
	COMPARE_NODE_FIELD(cfgname);
	COMPARE_NODE_FIELD(tokentype);
	COMPARE_NODE_FIELD(dicts);
	COMPARE_SCALAR_FIELD(override);
	COMPARE_SCALAR_FIELD(replace);
	COMPARE_SCALAR_FIELD(missing_ok);

	return true;
}

static bool
_equalPublicationObject(const PublicationObjSpec *a,
						const PublicationObjSpec *b)
{
	COMPARE_SCALAR_FIELD(pubobjtype);
	COMPARE_STRING_FIELD(name);
	COMPARE_NODE_FIELD(pubtable);
	COMPARE_LOCATION_FIELD(location);

	return true;
}

static bool
_equalPublicationTable(const PublicationTable *a, const PublicationTable *b)
{
	COMPARE_NODE_FIELD(relation);
	COMPARE_NODE_FIELD(whereClause);
	COMPARE_NODE_FIELD(columns);

	return true;
}

static bool
_equalCreatePublicationStmt(const CreatePublicationStmt *a,
							const CreatePublicationStmt *b)
{
	COMPARE_STRING_FIELD(pubname);
	COMPARE_NODE_FIELD(options);
	COMPARE_NODE_FIELD(pubobjects);
	COMPARE_SCALAR_FIELD(for_all_tables);

	return true;
}

static bool
_equalAlterPublicationStmt(const AlterPublicationStmt *a,
						   const AlterPublicationStmt *b)
{
	COMPARE_STRING_FIELD(pubname);
	COMPARE_NODE_FIELD(options);
	COMPARE_NODE_FIELD(pubobjects);
	COMPARE_SCALAR_FIELD(for_all_tables);
	COMPARE_SCALAR_FIELD(action);

	return true;
}

static bool
_equalCreateSubscriptionStmt(const CreateSubscriptionStmt *a,
							 const CreateSubscriptionStmt *b)
{
	COMPARE_STRING_FIELD(subname);
	COMPARE_STRING_FIELD(conninfo);
	COMPARE_NODE_FIELD(publication);
	COMPARE_NODE_FIELD(options);

	return true;
}

static bool
_equalAlterSubscriptionStmt(const AlterSubscriptionStmt *a,
							const AlterSubscriptionStmt *b)
{
	COMPARE_SCALAR_FIELD(kind);
	COMPARE_STRING_FIELD(subname);
	COMPARE_STRING_FIELD(conninfo);
	COMPARE_NODE_FIELD(publication);
	COMPARE_NODE_FIELD(options);

	return true;
}

static bool
_equalDropSubscriptionStmt(const DropSubscriptionStmt *a,
						   const DropSubscriptionStmt *b)
{
	COMPARE_STRING_FIELD(subname);
	COMPARE_SCALAR_FIELD(missing_ok);
	COMPARE_SCALAR_FIELD(behavior);

	return true;
}

static bool
_equalCreatePolicyStmt(const CreatePolicyStmt *a, const CreatePolicyStmt *b)
{
	COMPARE_STRING_FIELD(policy_name);
	COMPARE_NODE_FIELD(table);
	COMPARE_STRING_FIELD(cmd_name);
	COMPARE_SCALAR_FIELD(permissive);
	COMPARE_NODE_FIELD(roles);
	COMPARE_NODE_FIELD(qual);
	COMPARE_NODE_FIELD(with_check);

	return true;
}

static bool
_equalAlterPolicyStmt(const AlterPolicyStmt *a, const AlterPolicyStmt *b)
{
	COMPARE_STRING_FIELD(policy_name);
	COMPARE_NODE_FIELD(table);
	COMPARE_NODE_FIELD(roles);
	COMPARE_NODE_FIELD(qual);
	COMPARE_NODE_FIELD(with_check);

	return true;
}

static bool
_equalA_Expr(const A_Expr *a, const A_Expr *b)
{
	COMPARE_SCALAR_FIELD(kind);
	COMPARE_NODE_FIELD(name);
	COMPARE_NODE_FIELD(lexpr);
	COMPARE_NODE_FIELD(rexpr);
	COMPARE_LOCATION_FIELD(location);

	return true;
}

static bool
_equalColumnRef(const ColumnRef *a, const ColumnRef *b)
{
	COMPARE_NODE_FIELD(fields);
	COMPARE_LOCATION_FIELD(location);

	return true;
}

static bool
_equalParamRef(const ParamRef *a, const ParamRef *b)
{
	COMPARE_SCALAR_FIELD(number);
	COMPARE_LOCATION_FIELD(location);

	return true;
}

static bool
_equalA_Const(const A_Const *a, const A_Const *b)
{
	/*
	 * Hack for in-line val field.  Also val is not valid is isnull is
	 * true.
	 */
	if (!a->isnull && !b->isnull &&
		!equal(&a->val, &b->val))
		return false;
	COMPARE_SCALAR_FIELD(isnull);
	COMPARE_LOCATION_FIELD(location);

	return true;
}

static bool
_equalFuncCall(const FuncCall *a, const FuncCall *b)
{
	COMPARE_NODE_FIELD(funcname);
	COMPARE_NODE_FIELD(args);
	COMPARE_NODE_FIELD(agg_order);
	COMPARE_NODE_FIELD(agg_filter);
	COMPARE_NODE_FIELD(over);
	COMPARE_SCALAR_FIELD(agg_within_group);
	COMPARE_SCALAR_FIELD(agg_star);
	COMPARE_SCALAR_FIELD(agg_distinct);
	COMPARE_SCALAR_FIELD(func_variadic);
	COMPARE_COERCIONFORM_FIELD(funcformat);
	COMPARE_LOCATION_FIELD(location);

	return true;
}

static bool
_equalA_Star(const A_Star *a, const A_Star *b)
{
	return true;
}

static bool
_equalA_Indices(const A_Indices *a, const A_Indices *b)
{
	COMPARE_SCALAR_FIELD(is_slice);
	COMPARE_NODE_FIELD(lidx);
	COMPARE_NODE_FIELD(uidx);

	return true;
}

static bool
_equalA_Indirection(const A_Indirection *a, const A_Indirection *b)
{
	COMPARE_NODE_FIELD(arg);
	COMPARE_NODE_FIELD(indirection);

	return true;
}

static bool
_equalA_ArrayExpr(const A_ArrayExpr *a, const A_ArrayExpr *b)
{
	COMPARE_NODE_FIELD(elements);
	COMPARE_LOCATION_FIELD(location);

	return true;
}

static bool
_equalResTarget(const ResTarget *a, const ResTarget *b)
{
	COMPARE_STRING_FIELD(name);
	COMPARE_NODE_FIELD(indirection);
	COMPARE_NODE_FIELD(val);
	COMPARE_LOCATION_FIELD(location);

	return true;
}

static bool
_equalMultiAssignRef(const MultiAssignRef *a, const MultiAssignRef *b)
{
	COMPARE_NODE_FIELD(source);
	COMPARE_SCALAR_FIELD(colno);
	COMPARE_SCALAR_FIELD(ncolumns);

	return true;
}

static bool
_equalTypeName(const TypeName *a, const TypeName *b)
{
	COMPARE_NODE_FIELD(names);
	COMPARE_SCALAR_FIELD(typeOid);
	COMPARE_SCALAR_FIELD(setof);
	COMPARE_SCALAR_FIELD(pct_type);
	COMPARE_NODE_FIELD(typmods);
	COMPARE_SCALAR_FIELD(typemod);
	COMPARE_NODE_FIELD(arrayBounds);
	COMPARE_LOCATION_FIELD(location);

	return true;
}

static bool
_equalTypeCast(const TypeCast *a, const TypeCast *b)
{
	COMPARE_NODE_FIELD(arg);
	COMPARE_NODE_FIELD(typeName);
	COMPARE_LOCATION_FIELD(location);

	return true;
}

static bool
_equalCollateClause(const CollateClause *a, const CollateClause *b)
{
	COMPARE_NODE_FIELD(arg);
	COMPARE_NODE_FIELD(collname);
	COMPARE_LOCATION_FIELD(location);

	return true;
}

static bool
_equalSortBy(const SortBy *a, const SortBy *b)
{
	COMPARE_NODE_FIELD(node);
	COMPARE_SCALAR_FIELD(sortby_dir);
	COMPARE_SCALAR_FIELD(sortby_nulls);
	COMPARE_NODE_FIELD(useOp);
	COMPARE_LOCATION_FIELD(location);

	return true;
}

static bool
_equalWindowDef(const WindowDef *a, const WindowDef *b)
{
	COMPARE_STRING_FIELD(name);
	COMPARE_STRING_FIELD(refname);
	COMPARE_NODE_FIELD(partitionClause);
	COMPARE_NODE_FIELD(orderClause);
	COMPARE_SCALAR_FIELD(frameOptions);
	COMPARE_NODE_FIELD(startOffset);
	COMPARE_NODE_FIELD(endOffset);
	COMPARE_LOCATION_FIELD(location);

	return true;
}

static bool
_equalRangeSubselect(const RangeSubselect *a, const RangeSubselect *b)
{
	COMPARE_SCALAR_FIELD(lateral);
	COMPARE_NODE_FIELD(subquery);
	COMPARE_NODE_FIELD(alias);

	return true;
}

static bool
_equalRangeFunction(const RangeFunction *a, const RangeFunction *b)
{
	COMPARE_SCALAR_FIELD(lateral);
	COMPARE_SCALAR_FIELD(ordinality);
	COMPARE_SCALAR_FIELD(is_rowsfrom);
	COMPARE_NODE_FIELD(functions);
	COMPARE_NODE_FIELD(alias);
	COMPARE_NODE_FIELD(coldeflist);

	return true;
}

static bool
_equalRangeTableSample(const RangeTableSample *a, const RangeTableSample *b)
{
	COMPARE_NODE_FIELD(relation);
	COMPARE_NODE_FIELD(method);
	COMPARE_NODE_FIELD(args);
	COMPARE_NODE_FIELD(repeatable);
	COMPARE_LOCATION_FIELD(location);

	return true;
}

static bool
_equalRangeTableFunc(const RangeTableFunc *a, const RangeTableFunc *b)
{
	COMPARE_SCALAR_FIELD(lateral);
	COMPARE_NODE_FIELD(docexpr);
	COMPARE_NODE_FIELD(rowexpr);
	COMPARE_NODE_FIELD(namespaces);
	COMPARE_NODE_FIELD(columns);
	COMPARE_NODE_FIELD(alias);
	COMPARE_LOCATION_FIELD(location);

	return true;
}

static bool
_equalRangeTableFuncCol(const RangeTableFuncCol *a, const RangeTableFuncCol *b)
{
	COMPARE_STRING_FIELD(colname);
	COMPARE_NODE_FIELD(typeName);
	COMPARE_SCALAR_FIELD(for_ordinality);
	COMPARE_SCALAR_FIELD(is_not_null);
	COMPARE_NODE_FIELD(colexpr);
	COMPARE_NODE_FIELD(coldefexpr);
	COMPARE_LOCATION_FIELD(location);

	return true;
}


static bool
_equalIndexElem(const IndexElem *a, const IndexElem *b)
{
	COMPARE_STRING_FIELD(name);
	COMPARE_NODE_FIELD(expr);
	COMPARE_STRING_FIELD(indexcolname);
	COMPARE_NODE_FIELD(collation);
	COMPARE_NODE_FIELD(opclass);
	COMPARE_NODE_FIELD(opclassopts);
	COMPARE_SCALAR_FIELD(ordering);
	COMPARE_SCALAR_FIELD(nulls_ordering);

	return true;
}


static bool
_equalStatsElem(const StatsElem *a, const StatsElem *b)
{
	COMPARE_STRING_FIELD(name);
	COMPARE_NODE_FIELD(expr);

	return true;
}

static bool
_equalColumnDef(const ColumnDef *a, const ColumnDef *b)
{
	COMPARE_STRING_FIELD(colname);
	COMPARE_NODE_FIELD(typeName);
	COMPARE_STRING_FIELD(compression);
	COMPARE_SCALAR_FIELD(inhcount);
	COMPARE_SCALAR_FIELD(is_local);
	COMPARE_SCALAR_FIELD(is_not_null);
	COMPARE_SCALAR_FIELD(is_from_type);
	COMPARE_SCALAR_FIELD(storage);
	COMPARE_NODE_FIELD(raw_default);
	COMPARE_NODE_FIELD(cooked_default);
	COMPARE_SCALAR_FIELD(identity);
	COMPARE_NODE_FIELD(identitySequence);
	COMPARE_SCALAR_FIELD(generated);
	COMPARE_NODE_FIELD(collClause);
	COMPARE_SCALAR_FIELD(collOid);
	COMPARE_NODE_FIELD(constraints);
	COMPARE_NODE_FIELD(fdwoptions);
	COMPARE_LOCATION_FIELD(location);

	return true;
}

static bool
_equalConstraint(const Constraint *a, const Constraint *b)
{
	COMPARE_SCALAR_FIELD(contype);
	COMPARE_STRING_FIELD(conname);
	COMPARE_SCALAR_FIELD(deferrable);
	COMPARE_SCALAR_FIELD(initdeferred);
	COMPARE_LOCATION_FIELD(location);
	COMPARE_SCALAR_FIELD(is_no_inherit);
	COMPARE_NODE_FIELD(raw_expr);
	COMPARE_STRING_FIELD(cooked_expr);
	COMPARE_SCALAR_FIELD(generated_when);
	COMPARE_SCALAR_FIELD(nulls_not_distinct);
	COMPARE_NODE_FIELD(keys);
	COMPARE_NODE_FIELD(including);
	COMPARE_NODE_FIELD(exclusions);
	COMPARE_NODE_FIELD(options);
	COMPARE_STRING_FIELD(indexname);
	COMPARE_STRING_FIELD(indexspace);
	COMPARE_SCALAR_FIELD(reset_default_tblspc);
	COMPARE_STRING_FIELD(access_method);
	COMPARE_NODE_FIELD(where_clause);
	COMPARE_NODE_FIELD(pktable);
	COMPARE_NODE_FIELD(fk_attrs);
	COMPARE_NODE_FIELD(pk_attrs);
	COMPARE_SCALAR_FIELD(fk_matchtype);
	COMPARE_SCALAR_FIELD(fk_upd_action);
	COMPARE_SCALAR_FIELD(fk_del_action);
	COMPARE_NODE_FIELD(fk_del_set_cols);
	COMPARE_NODE_FIELD(old_conpfeqop);
	COMPARE_SCALAR_FIELD(old_pktable_oid);
	COMPARE_SCALAR_FIELD(skip_validation);
	COMPARE_SCALAR_FIELD(initially_valid);

	return true;
}

static bool
_equalDefElem(const DefElem *a, const DefElem *b)
{
	COMPARE_STRING_FIELD(defnamespace);
	COMPARE_STRING_FIELD(defname);
	COMPARE_NODE_FIELD(arg);
	COMPARE_SCALAR_FIELD(defaction);
	COMPARE_LOCATION_FIELD(location);

	return true;
}

static bool
_equalLockingClause(const LockingClause *a, const LockingClause *b)
{
	COMPARE_NODE_FIELD(lockedRels);
	COMPARE_SCALAR_FIELD(strength);
	COMPARE_SCALAR_FIELD(waitPolicy);

	return true;
}

static bool
_equalRangeTblEntry(const RangeTblEntry *a, const RangeTblEntry *b)
{
	COMPARE_SCALAR_FIELD(rtekind);
	COMPARE_SCALAR_FIELD(relid);
	COMPARE_SCALAR_FIELD(relkind);
	COMPARE_SCALAR_FIELD(rellockmode);
	COMPARE_NODE_FIELD(tablesample);
	COMPARE_NODE_FIELD(subquery);
	COMPARE_SCALAR_FIELD(security_barrier);
	COMPARE_SCALAR_FIELD(jointype);
	COMPARE_SCALAR_FIELD(joinmergedcols);
	COMPARE_NODE_FIELD(joinaliasvars);
	COMPARE_NODE_FIELD(joinleftcols);
	COMPARE_NODE_FIELD(joinrightcols);
	COMPARE_NODE_FIELD(join_using_alias);
	COMPARE_NODE_FIELD(functions);
	COMPARE_SCALAR_FIELD(funcordinality);
	COMPARE_NODE_FIELD(tablefunc);
	COMPARE_NODE_FIELD(values_lists);
	COMPARE_STRING_FIELD(ctename);
	COMPARE_SCALAR_FIELD(ctelevelsup);
	COMPARE_SCALAR_FIELD(self_reference);
	COMPARE_NODE_FIELD(coltypes);
	COMPARE_NODE_FIELD(coltypmods);
	COMPARE_NODE_FIELD(colcollations);
	COMPARE_STRING_FIELD(enrname);
	COMPARE_SCALAR_FIELD(enrtuples);
	COMPARE_NODE_FIELD(alias);
	COMPARE_NODE_FIELD(eref);
	COMPARE_SCALAR_FIELD(lateral);
	COMPARE_SCALAR_FIELD(inh);
	COMPARE_SCALAR_FIELD(inFromCl);
	COMPARE_SCALAR_FIELD(requiredPerms);
	COMPARE_SCALAR_FIELD(checkAsUser);
	COMPARE_BITMAPSET_FIELD(selectedCols);
	COMPARE_BITMAPSET_FIELD(insertedCols);
	COMPARE_BITMAPSET_FIELD(updatedCols);
	COMPARE_BITMAPSET_FIELD(extraUpdatedCols);
	COMPARE_NODE_FIELD(securityQuals);

	return true;
}

static bool
_equalRangeTblFunction(const RangeTblFunction *a, const RangeTblFunction *b)
{
	COMPARE_NODE_FIELD(funcexpr);
	COMPARE_SCALAR_FIELD(funccolcount);
	COMPARE_NODE_FIELD(funccolnames);
	COMPARE_NODE_FIELD(funccoltypes);
	COMPARE_NODE_FIELD(funccoltypmods);
	COMPARE_NODE_FIELD(funccolcollations);
	COMPARE_BITMAPSET_FIELD(funcparams);

	return true;
}

static bool
_equalTableSampleClause(const TableSampleClause *a, const TableSampleClause *b)
{
	COMPARE_SCALAR_FIELD(tsmhandler);
	COMPARE_NODE_FIELD(args);
	COMPARE_NODE_FIELD(repeatable);

	return true;
}

static bool
_equalWithCheckOption(const WithCheckOption *a, const WithCheckOption *b)
{
	COMPARE_SCALAR_FIELD(kind);
	COMPARE_STRING_FIELD(relname);
	COMPARE_STRING_FIELD(polname);
	COMPARE_NODE_FIELD(qual);
	COMPARE_SCALAR_FIELD(cascaded);

	return true;
}

static bool
_equalSortGroupClause(const SortGroupClause *a, const SortGroupClause *b)
{
	COMPARE_SCALAR_FIELD(tleSortGroupRef);
	COMPARE_SCALAR_FIELD(eqop);
	COMPARE_SCALAR_FIELD(sortop);
	COMPARE_SCALAR_FIELD(nulls_first);
	COMPARE_SCALAR_FIELD(hashable);

	return true;
}

static bool
_equalGroupingSet(const GroupingSet *a, const GroupingSet *b)
{
	COMPARE_SCALAR_FIELD(kind);
	COMPARE_NODE_FIELD(content);
	COMPARE_LOCATION_FIELD(location);

	return true;
}

static bool
_equalWindowClause(const WindowClause *a, const WindowClause *b)
{
	COMPARE_STRING_FIELD(name);
	COMPARE_STRING_FIELD(refname);
	COMPARE_NODE_FIELD(partitionClause);
	COMPARE_NODE_FIELD(orderClause);
	COMPARE_SCALAR_FIELD(frameOptions);
	COMPARE_NODE_FIELD(startOffset);
	COMPARE_NODE_FIELD(endOffset);
	COMPARE_NODE_FIELD(runCondition);
	COMPARE_SCALAR_FIELD(startInRangeFunc);
	COMPARE_SCALAR_FIELD(endInRangeFunc);
	COMPARE_SCALAR_FIELD(inRangeColl);
	COMPARE_SCALAR_FIELD(inRangeAsc);
	COMPARE_SCALAR_FIELD(inRangeNullsFirst);
	COMPARE_SCALAR_FIELD(winref);
	COMPARE_SCALAR_FIELD(copiedOrder);

	return true;
}

static bool
_equalRowMarkClause(const RowMarkClause *a, const RowMarkClause *b)
{
	COMPARE_SCALAR_FIELD(rti);
	COMPARE_SCALAR_FIELD(strength);
	COMPARE_SCALAR_FIELD(waitPolicy);
	COMPARE_SCALAR_FIELD(pushedDown);

	return true;
}

static bool
_equalWithClause(const WithClause *a, const WithClause *b)
{
	COMPARE_NODE_FIELD(ctes);
	COMPARE_SCALAR_FIELD(recursive);
	COMPARE_LOCATION_FIELD(location);

	return true;
}

static bool
_equalInferClause(const InferClause *a, const InferClause *b)
{
	COMPARE_NODE_FIELD(indexElems);
	COMPARE_NODE_FIELD(whereClause);
	COMPARE_STRING_FIELD(conname);
	COMPARE_LOCATION_FIELD(location);

	return true;
}

static bool
_equalOnConflictClause(const OnConflictClause *a, const OnConflictClause *b)
{
	COMPARE_SCALAR_FIELD(action);
	COMPARE_NODE_FIELD(infer);
	COMPARE_NODE_FIELD(targetList);
	COMPARE_NODE_FIELD(whereClause);
	COMPARE_LOCATION_FIELD(location);

	return true;
}

static bool
_equalCTESearchClause(const CTESearchClause *a, const CTESearchClause *b)
{
	COMPARE_NODE_FIELD(search_col_list);
	COMPARE_SCALAR_FIELD(search_breadth_first);
	COMPARE_STRING_FIELD(search_seq_column);
	COMPARE_LOCATION_FIELD(location);

	return true;
}

static bool
_equalCTECycleClause(const CTECycleClause *a, const CTECycleClause *b)
{
	COMPARE_NODE_FIELD(cycle_col_list);
	COMPARE_STRING_FIELD(cycle_mark_column);
	COMPARE_NODE_FIELD(cycle_mark_value);
	COMPARE_NODE_FIELD(cycle_mark_default);
	COMPARE_STRING_FIELD(cycle_path_column);
	COMPARE_LOCATION_FIELD(location);
	COMPARE_SCALAR_FIELD(cycle_mark_type);
	COMPARE_SCALAR_FIELD(cycle_mark_typmod);
	COMPARE_SCALAR_FIELD(cycle_mark_collation);
	COMPARE_SCALAR_FIELD(cycle_mark_neop);

	return true;
}

static bool
_equalCommonTableExpr(const CommonTableExpr *a, const CommonTableExpr *b)
{
	COMPARE_STRING_FIELD(ctename);
	COMPARE_NODE_FIELD(aliascolnames);
	COMPARE_SCALAR_FIELD(ctematerialized);
	COMPARE_NODE_FIELD(ctequery);
	COMPARE_NODE_FIELD(search_clause);
	COMPARE_NODE_FIELD(cycle_clause);
	COMPARE_LOCATION_FIELD(location);
	COMPARE_SCALAR_FIELD(cterecursive);
	COMPARE_SCALAR_FIELD(cterefcount);
	COMPARE_NODE_FIELD(ctecolnames);
	COMPARE_NODE_FIELD(ctecoltypes);
	COMPARE_NODE_FIELD(ctecoltypmods);
	COMPARE_NODE_FIELD(ctecolcollations);

	return true;
}

static bool
_equalMergeWhenClause(const MergeWhenClause *a, const MergeWhenClause *b)
{
	COMPARE_SCALAR_FIELD(matched);
	COMPARE_SCALAR_FIELD(commandType);
	COMPARE_SCALAR_FIELD(override);
	COMPARE_NODE_FIELD(condition);
	COMPARE_NODE_FIELD(targetList);
	COMPARE_NODE_FIELD(values);

	return true;
}

static bool
_equalMergeAction(const MergeAction *a, const MergeAction *b)
{
	COMPARE_SCALAR_FIELD(matched);
	COMPARE_SCALAR_FIELD(commandType);
	COMPARE_SCALAR_FIELD(override);
	COMPARE_NODE_FIELD(qual);
	COMPARE_NODE_FIELD(targetList);
	COMPARE_NODE_FIELD(updateColnos);

	return true;
}

static bool
_equalXmlSerialize(const XmlSerialize *a, const XmlSerialize *b)
{
	COMPARE_SCALAR_FIELD(xmloption);
	COMPARE_NODE_FIELD(expr);
	COMPARE_NODE_FIELD(typeName);
	COMPARE_LOCATION_FIELD(location);

	return true;
}

static bool
_equalRoleSpec(const RoleSpec *a, const RoleSpec *b)
{
	COMPARE_SCALAR_FIELD(roletype);
	COMPARE_STRING_FIELD(rolename);
	COMPARE_LOCATION_FIELD(location);

	return true;
}

static bool
_equalTriggerTransition(const TriggerTransition *a, const TriggerTransition *b)
{
	COMPARE_STRING_FIELD(name);
	COMPARE_SCALAR_FIELD(isNew);
	COMPARE_SCALAR_FIELD(isTable);

	return true;
}

static bool
_equalPartitionElem(const PartitionElem *a, const PartitionElem *b)
{
	COMPARE_STRING_FIELD(name);
	COMPARE_NODE_FIELD(expr);
	COMPARE_NODE_FIELD(collation);
	COMPARE_NODE_FIELD(opclass);
	COMPARE_LOCATION_FIELD(location);

	return true;
}

static bool
_equalPartitionSpec(const PartitionSpec *a, const PartitionSpec *b)
{
	COMPARE_STRING_FIELD(strategy);
	COMPARE_NODE_FIELD(partParams);
	COMPARE_LOCATION_FIELD(location);

	return true;
}

static bool
_equalPartitionBoundSpec(const PartitionBoundSpec *a, const PartitionBoundSpec *b)
{
	COMPARE_SCALAR_FIELD(strategy);
	COMPARE_SCALAR_FIELD(is_default);
	COMPARE_SCALAR_FIELD(modulus);
	COMPARE_SCALAR_FIELD(remainder);
	COMPARE_NODE_FIELD(listdatums);
	COMPARE_NODE_FIELD(lowerdatums);
	COMPARE_NODE_FIELD(upperdatums);
	COMPARE_LOCATION_FIELD(location);

	return true;
}

static bool
_equalPartitionRangeDatum(const PartitionRangeDatum *a, const PartitionRangeDatum *b)
{
	COMPARE_SCALAR_FIELD(kind);
	COMPARE_NODE_FIELD(value);
	COMPARE_LOCATION_FIELD(location);

	return true;
}

static bool
_equalPartitionCmd(const PartitionCmd *a, const PartitionCmd *b)
{
	COMPARE_NODE_FIELD(name);
	COMPARE_NODE_FIELD(bound);
	COMPARE_SCALAR_FIELD(concurrent);

	return true;
}

static bool
_equalVarStmt(const VarStmt *a, const VarStmt *b)
{
	COMPARE_STRING_FIELD(varname);
	COMPARE_NODE_FIELD(varType);
	COMPARE_NODE_FIELD(defexpr);

	return true;
}

/*
 * Stuff from pg_list.h
 */

static bool
_equalList(const List *a, const List *b)
{
	const ListCell *item_a;
	const ListCell *item_b;

	/*
	 * Try to reject by simple scalar checks before grovelling through all the
	 * list elements...
	 */
	COMPARE_SCALAR_FIELD(type);
	COMPARE_SCALAR_FIELD(length);

	/*
	 * We place the switch outside the loop for the sake of efficiency; this
	 * may not be worth doing...
	 */
	switch (a->type)
	{
		case T_List:
			forboth(item_a, a, item_b, b)
			{
				if (!equal(lfirst(item_a), lfirst(item_b)))
					return false;
			}
			break;
		case T_IntList:
			forboth(item_a, a, item_b, b)
			{
				if (lfirst_int(item_a) != lfirst_int(item_b))
					return false;
			}
			break;
		case T_OidList:
			forboth(item_a, a, item_b, b)
			{
				if (lfirst_oid(item_a) != lfirst_oid(item_b))
					return false;
			}
			break;
		default:
			elog(ERROR, "unrecognized list node type: %d",
				 (int) a->type);
			return false;		/* keep compiler quiet */
	}

	/*
	 * If we got here, we should have run out of elements of both lists
	 */
	Assert(item_a == NULL);
	Assert(item_b == NULL);

	return true;
}

/*
 * Stuff from value.h
 */

static bool
_equalInteger(const Integer *a, const Integer *b)
{
	COMPARE_SCALAR_FIELD(ival);

	return true;
}

static bool
_equalFloat(const Float *a, const Float *b)
{
	COMPARE_STRING_FIELD(fval);

	return true;
}

static bool
_equalBoolean(const Boolean *a, const Boolean *b)
{
	COMPARE_SCALAR_FIELD(boolval);

	return true;
}

static bool
_equalString(const String *a, const String *b)
{
	COMPARE_STRING_FIELD(sval);

	return true;
}

static bool
_equalBitString(const BitString *a, const BitString *b)
{
	COMPARE_STRING_FIELD(bsval);

	return true;
}

/*
 * equal
 *	  returns whether two nodes are equal
 */
bool
equal(const void *a, const void *b)
{
	bool		retval;

	if (a == b)
		return true;

	/*
	 * note that a!=b, so only one of them can be NULL
	 */
	if (a == NULL || b == NULL)
		return false;

	/*
	 * are they the same type of nodes?
	 */
	if (nodeTag(a) != nodeTag(b))
		return false;

	/* Guard against stack overflow due to overly complex expressions */
	check_stack_depth();

	switch (nodeTag(a))
	{
			/*
			 * PRIMITIVE NODES
			 */
		case T_Alias:
			retval = _equalAlias(a, b);
			break;
		case T_RangeVar:
			retval = _equalRangeVar(a, b);
			break;
		case T_TableFunc:
			retval = _equalTableFunc(a, b);
			break;
		case T_IntoClause:
			retval = _equalIntoClause(a, b);
			break;
		case T_Var:
			retval = _equalVar(a, b);
			break;
		case T_Const:
			retval = _equalConst(a, b);
			break;
		case T_Param:
			retval = _equalParam(a, b);
			break;
		case T_Aggref:
			retval = _equalAggref(a, b);
			break;
		case T_GroupingFunc:
			retval = _equalGroupingFunc(a, b);
			break;
		case T_WindowFunc:
			retval = _equalWindowFunc(a, b);
			break;
		case T_SubscriptingRef:
			retval = _equalSubscriptingRef(a, b);
			break;
		case T_FuncExpr:
			retval = _equalFuncExpr(a, b);
			break;
		case T_NamedArgExpr:
			retval = _equalNamedArgExpr(a, b);
			break;
		case T_OpExpr:
			retval = _equalOpExpr(a, b);
			break;
		case T_DistinctExpr:
			retval = _equalDistinctExpr(a, b);
			break;
		case T_NullIfExpr:
			retval = _equalNullIfExpr(a, b);
			break;
		case T_ScalarArrayOpExpr:
			retval = _equalScalarArrayOpExpr(a, b);
			break;
		case T_BoolExpr:
			retval = _equalBoolExpr(a, b);
			break;
		case T_SubLink:
			retval = _equalSubLink(a, b);
			break;
		case T_SubPlan:
			retval = _equalSubPlan(a, b);
			break;
		case T_AlternativeSubPlan:
			retval = _equalAlternativeSubPlan(a, b);
			break;
		case T_FieldSelect:
			retval = _equalFieldSelect(a, b);
			break;
		case T_FieldStore:
			retval = _equalFieldStore(a, b);
			break;
		case T_RelabelType:
			retval = _equalRelabelType(a, b);
			break;
		case T_CoerceViaIO:
			retval = _equalCoerceViaIO(a, b);
			break;
		case T_ArrayCoerceExpr:
			retval = _equalArrayCoerceExpr(a, b);
			break;
		case T_ConvertRowtypeExpr:
			retval = _equalConvertRowtypeExpr(a, b);
			break;
		case T_CollateExpr:
			retval = _equalCollateExpr(a, b);
			break;
		case T_CaseExpr:
			retval = _equalCaseExpr(a, b);
			break;
		case T_CaseWhen:
			retval = _equalCaseWhen(a, b);
			break;
		case T_CaseTestExpr:
			retval = _equalCaseTestExpr(a, b);
			break;
		case T_ArrayExpr:
			retval = _equalArrayExpr(a, b);
			break;
		case T_RowExpr:
			retval = _equalRowExpr(a, b);
			break;
		case T_RowCompareExpr:
			retval = _equalRowCompareExpr(a, b);
			break;
		case T_CoalesceExpr:
			retval = _equalCoalesceExpr(a, b);
			break;
		case T_MinMaxExpr:
			retval = _equalMinMaxExpr(a, b);
			break;
		case T_SQLValueFunction:
			retval = _equalSQLValueFunction(a, b);
			break;
		case T_XmlExpr:
			retval = _equalXmlExpr(a, b);
			break;
		case T_NullTest:
			retval = _equalNullTest(a, b);
			break;
		case T_BooleanTest:
			retval = _equalBooleanTest(a, b);
			break;
		case T_CoerceToDomain:
			retval = _equalCoerceToDomain(a, b);
			break;
		case T_CoerceToDomainValue:
			retval = _equalCoerceToDomainValue(a, b);
			break;
		case T_SetToDefault:
			retval = _equalSetToDefault(a, b);
			break;
		case T_CurrentOfExpr:
			retval = _equalCurrentOfExpr(a, b);
			break;
		case T_NextValueExpr:
			retval = _equalNextValueExpr(a, b);
			break;
		case T_InferenceElem:
			retval = _equalInferenceElem(a, b);
			break;
		case T_TargetEntry:
			retval = _equalTargetEntry(a, b);
			break;
		case T_RangeTblRef:
			retval = _equalRangeTblRef(a, b);
			break;
		case T_FromExpr:
			retval = _equalFromExpr(a, b);
			break;
		case T_OnConflictExpr:
			retval = _equalOnConflictExpr(a, b);
			break;
		case T_JoinExpr:
			retval = _equalJoinExpr(a, b);
			break;
		case T_JsonFormat:
			retval = _equalJsonFormat(a, b);
			break;
		case T_JsonReturning:
			retval = _equalJsonReturning(a, b);
			break;
		case T_JsonValueExpr:
			retval = _equalJsonValueExpr(a, b);
			break;
		case T_JsonParseExpr:
			retval = _equalJsonParseExpr(a, b);
			break;
		case T_JsonScalarExpr:
			retval = _equalJsonScalarExpr(a, b);
			break;
		case T_JsonSerializeExpr:
			retval = _equalJsonSerializeExpr(a, b);
			break;
		case T_JsonConstructorExpr:
			retval = _equalJsonConstructorExpr(a, b);
			break;
		case T_JsonIsPredicate:
			retval = _equalJsonIsPredicate(a, b);
			break;
		case T_JsonBehavior:
			retval = _equalJsonBehavior(a, b);
			break;
		case T_JsonExpr:
			retval = _equalJsonExpr(a, b);
			break;
		case T_JsonCoercion:
			retval = _equalJsonCoercion(a, b);
			break;
		case T_JsonItemCoercions:
			retval = _equalJsonItemCoercions(a, b);
			break;
		case T_JsonTableParent:
			retval = _equalJsonTableParent(a, b);
			break;
		case T_JsonTableSibling:
			retval = _equalJsonTableSibling(a, b);
			break;

			/*
			 * RELATION NODES
			 */
		case T_PathKey:
			retval = _equalPathKey(a, b);
			break;
		case T_RestrictInfo:
			retval = _equalRestrictInfo(a, b);
			break;
		case T_PlaceHolderVar:
			retval = _equalPlaceHolderVar(a, b);
			break;
		case T_SpecialJoinInfo:
			retval = _equalSpecialJoinInfo(a, b);
			break;
		case T_AppendRelInfo:
			retval = _equalAppendRelInfo(a, b);
			break;
		case T_PlaceHolderInfo:
			retval = _equalPlaceHolderInfo(a, b);
			break;

		case T_List:
		case T_IntList:
		case T_OidList:
			retval = _equalList(a, b);
			break;

		case T_Integer:
			retval = _equalInteger(a, b);
			break;
		case T_Float:
			retval = _equalFloat(a, b);
			break;
		case T_Boolean:
			retval = _equalBoolean(a, b);
			break;
		case T_String:
			retval = _equalString(a, b);
			break;
		case T_BitString:
			retval = _equalBitString(a, b);
			break;

			/*
			 * EXTENSIBLE NODES
			 */
		case T_ExtensibleNode:
			retval = _equalExtensibleNode(a, b);
			break;

			/*
			 * PARSE NODES
			 */
		case T_Query:
			retval = _equalQuery(a, b);
			break;
		case T_RawStmt:
			retval = _equalRawStmt(a, b);
			break;
		case T_InsertStmt:
			retval = _equalInsertStmt(a, b);
			break;
		case T_DeleteStmt:
			retval = _equalDeleteStmt(a, b);
			break;
		case T_UpdateStmt:
			retval = _equalUpdateStmt(a, b);
			break;
		case T_MergeStmt:
			retval = _equalMergeStmt(a, b);
			break;
		case T_SelectStmt:
			retval = _equalSelectStmt(a, b);
			break;
		case T_SetOperationStmt:
			retval = _equalSetOperationStmt(a, b);
			break;
		case T_ReturnStmt:
			retval = _equalReturnStmt(a, b);
			break;
		case T_PLAssignStmt:
			retval = _equalPLAssignStmt(a, b);
			break;
		case T_AlterTableStmt:
			retval = _equalAlterTableStmt(a, b);
			break;
		case T_AlterTableCmd:
			retval = _equalAlterTableCmd(a, b);
			break;
		case T_AlterCollationStmt:
			retval = _equalAlterCollationStmt(a, b);
			break;
		case T_AlterDomainStmt:
			retval = _equalAlterDomainStmt(a, b);
			break;
		case T_GrantStmt:
			retval = _equalGrantStmt(a, b);
			break;
		case T_GrantRoleStmt:
			retval = _equalGrantRoleStmt(a, b);
			break;
		case T_AlterDefaultPrivilegesStmt:
			retval = _equalAlterDefaultPrivilegesStmt(a, b);
			break;
		case T_DeclareCursorStmt:
			retval = _equalDeclareCursorStmt(a, b);
			break;
		case T_ClosePortalStmt:
			retval = _equalClosePortalStmt(a, b);
			break;
		case T_CallStmt:
			retval = _equalCallStmt(a, b);
			break;
		case T_ClusterStmt:
			retval = _equalClusterStmt(a, b);
			break;
		case T_CopyStmt:
			retval = _equalCopyStmt(a, b);
			break;
		case T_CreateStmt:
			retval = _equalCreateStmt(a, b);
			break;
		case T_TableLikeClause:
			retval = _equalTableLikeClause(a, b);
			break;
		case T_DefineStmt:
			retval = _equalDefineStmt(a, b);
			break;
		case T_DropStmt:
			retval = _equalDropStmt(a, b);
			break;
		case T_TruncateStmt:
			retval = _equalTruncateStmt(a, b);
			break;
		case T_CommentStmt:
			retval = _equalCommentStmt(a, b);
			break;
		case T_SecLabelStmt:
			retval = _equalSecLabelStmt(a, b);
			break;
		case T_FetchStmt:
			retval = _equalFetchStmt(a, b);
			break;
		case T_IndexStmt:
			retval = _equalIndexStmt(a, b);
			break;
		case T_CreateStatsStmt:
			retval = _equalCreateStatsStmt(a, b);
			break;
		case T_AlterStatsStmt:
			retval = _equalAlterStatsStmt(a, b);
			break;
		case T_CreateFunctionStmt:
			retval = _equalCreateFunctionStmt(a, b);
			break;
		case T_FunctionParameter:
			retval = _equalFunctionParameter(a, b);
			break;
		case T_AlterFunctionStmt:
			retval = _equalAlterFunctionStmt(a, b);
			break;
		case T_DoStmt:
			retval = _equalDoStmt(a, b);
			break;
		case T_RenameStmt:
			retval = _equalRenameStmt(a, b);
			break;
		case T_AlterObjectDependsStmt:
			retval = _equalAlterObjectDependsStmt(a, b);
			break;
		case T_AlterObjectSchemaStmt:
			retval = _equalAlterObjectSchemaStmt(a, b);
			break;
		case T_AlterOwnerStmt:
			retval = _equalAlterOwnerStmt(a, b);
			break;
		case T_AlterOperatorStmt:
			retval = _equalAlterOperatorStmt(a, b);
			break;
		case T_AlterTypeStmt:
			retval = _equalAlterTypeStmt(a, b);
			break;
		case T_RuleStmt:
			retval = _equalRuleStmt(a, b);
			break;
		case T_NotifyStmt:
			retval = _equalNotifyStmt(a, b);
			break;
		case T_ListenStmt:
			retval = _equalListenStmt(a, b);
			break;
		case T_UnlistenStmt:
			retval = _equalUnlistenStmt(a, b);
			break;
		case T_TransactionStmt:
			retval = _equalTransactionStmt(a, b);
			break;
		case T_CompositeTypeStmt:
			retval = _equalCompositeTypeStmt(a, b);
			break;
		case T_CreateEnumStmt:
			retval = _equalCreateEnumStmt(a, b);
			break;
		case T_CreateRangeStmt:
			retval = _equalCreateRangeStmt(a, b);
			break;
		case T_AlterEnumStmt:
			retval = _equalAlterEnumStmt(a, b);
			break;
		case T_ViewStmt:
			retval = _equalViewStmt(a, b);
			break;
		case T_LoadStmt:
			retval = _equalLoadStmt(a, b);
			break;
		case T_CreateDomainStmt:
			retval = _equalCreateDomainStmt(a, b);
			break;
		case T_CreateOpClassStmt:
			retval = _equalCreateOpClassStmt(a, b);
			break;
		case T_CreateOpClassItem:
			retval = _equalCreateOpClassItem(a, b);
			break;
		case T_CreateOpFamilyStmt:
			retval = _equalCreateOpFamilyStmt(a, b);
			break;
		case T_AlterOpFamilyStmt:
			retval = _equalAlterOpFamilyStmt(a, b);
			break;
		case T_CreatedbStmt:
			retval = _equalCreatedbStmt(a, b);
			break;
		case T_AlterDatabaseStmt:
			retval = _equalAlterDatabaseStmt(a, b);
			break;
		case T_AlterDatabaseRefreshCollStmt:
			retval = _equalAlterDatabaseRefreshCollStmt(a, b);
			break;
		case T_AlterDatabaseSetStmt:
			retval = _equalAlterDatabaseSetStmt(a, b);
			break;
		case T_DropdbStmt:
			retval = _equalDropdbStmt(a, b);
			break;
		case T_VacuumStmt:
			retval = _equalVacuumStmt(a, b);
			break;
		case T_VacuumRelation:
			retval = _equalVacuumRelation(a, b);
			break;
		case T_ExplainStmt:
			retval = _equalExplainStmt(a, b);
			break;
		case T_CreateTableAsStmt:
			retval = _equalCreateTableAsStmt(a, b);
			break;
		case T_RefreshMatViewStmt:
			retval = _equalRefreshMatViewStmt(a, b);
			break;
		case T_ReplicaIdentityStmt:
			retval = _equalReplicaIdentityStmt(a, b);
			break;
		case T_AlterSystemStmt:
			retval = _equalAlterSystemStmt(a, b);
			break;
		case T_CreateSeqStmt:
			retval = _equalCreateSeqStmt(a, b);
			break;
		case T_AlterSeqStmt:
			retval = _equalAlterSeqStmt(a, b);
			break;
		case T_VariableSetStmt:
			retval = _equalVariableSetStmt(a, b);
			break;
		case T_VariableShowStmt:
			retval = _equalVariableShowStmt(a, b);
			break;
		case T_DiscardStmt:
			retval = _equalDiscardStmt(a, b);
			break;
		case T_CreateTableSpaceStmt:
			retval = _equalCreateTableSpaceStmt(a, b);
			break;
		case T_DropTableSpaceStmt:
			retval = _equalDropTableSpaceStmt(a, b);
			break;
		case T_AlterTableSpaceOptionsStmt:
			retval = _equalAlterTableSpaceOptionsStmt(a, b);
			break;
		case T_AlterTableMoveAllStmt:
			retval = _equalAlterTableMoveAllStmt(a, b);
			break;
		case T_CreateExtensionStmt:
			retval = _equalCreateExtensionStmt(a, b);
			break;
		case T_AlterExtensionStmt:
			retval = _equalAlterExtensionStmt(a, b);
			break;
		case T_AlterExtensionContentsStmt:
			retval = _equalAlterExtensionContentsStmt(a, b);
			break;
		case T_CreateFdwStmt:
			retval = _equalCreateFdwStmt(a, b);
			break;
		case T_AlterFdwStmt:
			retval = _equalAlterFdwStmt(a, b);
			break;
		case T_CreateForeignServerStmt:
			retval = _equalCreateForeignServerStmt(a, b);
			break;
		case T_AlterForeignServerStmt:
			retval = _equalAlterForeignServerStmt(a, b);
			break;
		case T_CreateUserMappingStmt:
			retval = _equalCreateUserMappingStmt(a, b);
			break;
		case T_AlterUserMappingStmt:
			retval = _equalAlterUserMappingStmt(a, b);
			break;
		case T_DropUserMappingStmt:
			retval = _equalDropUserMappingStmt(a, b);
			break;
		case T_CreateForeignTableStmt:
			retval = _equalCreateForeignTableStmt(a, b);
			break;
		case T_ImportForeignSchemaStmt:
			retval = _equalImportForeignSchemaStmt(a, b);
			break;
		case T_CreateTransformStmt:
			retval = _equalCreateTransformStmt(a, b);
			break;
		case T_CreateAmStmt:
			retval = _equalCreateAmStmt(a, b);
			break;
		case T_CreateTrigStmt:
			retval = _equalCreateTrigStmt(a, b);
			break;
		case T_CreateEventTrigStmt:
			retval = _equalCreateEventTrigStmt(a, b);
			break;
		case T_AlterEventTrigStmt:
			retval = _equalAlterEventTrigStmt(a, b);
			break;
		case T_CreatePLangStmt:
			retval = _equalCreatePLangStmt(a, b);
			break;
		case T_CreateRoleStmt:
			retval = _equalCreateRoleStmt(a, b);
			break;
		case T_AlterRoleStmt:
			retval = _equalAlterRoleStmt(a, b);
			break;
		case T_AlterRoleSetStmt:
			retval = _equalAlterRoleSetStmt(a, b);
			break;
		case T_DropRoleStmt:
			retval = _equalDropRoleStmt(a, b);
			break;
		case T_LockStmt:
			retval = _equalLockStmt(a, b);
			break;
		case T_ConstraintsSetStmt:
			retval = _equalConstraintsSetStmt(a, b);
			break;
		case T_ReindexStmt:
			retval = _equalReindexStmt(a, b);
			break;
		case T_CheckPointStmt:
			retval = true;
			break;
		case T_CreateSchemaStmt:
			retval = _equalCreateSchemaStmt(a, b);
			break;
		case T_CreateConversionStmt:
			retval = _equalCreateConversionStmt(a, b);
			break;
		case T_CreateCastStmt:
			retval = _equalCreateCastStmt(a, b);
			break;
		case T_PrepareStmt:
			retval = _equalPrepareStmt(a, b);
			break;
		case T_ExecuteStmt:
			retval = _equalExecuteStmt(a, b);
			break;
		case T_DeallocateStmt:
			retval = _equalDeallocateStmt(a, b);
			break;
		case T_DropOwnedStmt:
			retval = _equalDropOwnedStmt(a, b);
			break;
		case T_ReassignOwnedStmt:
			retval = _equalReassignOwnedStmt(a, b);
			break;
		case T_AlterTSDictionaryStmt:
			retval = _equalAlterTSDictionaryStmt(a, b);
			break;
		case T_AlterTSConfigurationStmt:
			retval = _equalAlterTSConfigurationStmt(a, b);
			break;
		case T_CreatePolicyStmt:
			retval = _equalCreatePolicyStmt(a, b);
			break;
		case T_AlterPolicyStmt:
			retval = _equalAlterPolicyStmt(a, b);
			break;
		case T_CreatePublicationStmt:
			retval = _equalCreatePublicationStmt(a, b);
			break;
		case T_AlterPublicationStmt:
			retval = _equalAlterPublicationStmt(a, b);
			break;
		case T_CreateSubscriptionStmt:
			retval = _equalCreateSubscriptionStmt(a, b);
			break;
		case T_AlterSubscriptionStmt:
			retval = _equalAlterSubscriptionStmt(a, b);
			break;
		case T_DropSubscriptionStmt:
			retval = _equalDropSubscriptionStmt(a, b);
			break;
		case T_A_Expr:
			retval = _equalA_Expr(a, b);
			break;
		case T_ColumnRef:
			retval = _equalColumnRef(a, b);
			break;
		case T_ParamRef:
			retval = _equalParamRef(a, b);
			break;
		case T_A_Const:
			retval = _equalA_Const(a, b);
			break;
		case T_FuncCall:
			retval = _equalFuncCall(a, b);
			break;
		case T_A_Star:
			retval = _equalA_Star(a, b);
			break;
		case T_A_Indices:
			retval = _equalA_Indices(a, b);
			break;
		case T_A_Indirection:
			retval = _equalA_Indirection(a, b);
			break;
		case T_A_ArrayExpr:
			retval = _equalA_ArrayExpr(a, b);
			break;
		case T_ResTarget:
			retval = _equalResTarget(a, b);
			break;
		case T_MultiAssignRef:
			retval = _equalMultiAssignRef(a, b);
			break;
		case T_TypeCast:
			retval = _equalTypeCast(a, b);
			break;
		case T_CollateClause:
			retval = _equalCollateClause(a, b);
			break;
		case T_SortBy:
			retval = _equalSortBy(a, b);
			break;
		case T_WindowDef:
			retval = _equalWindowDef(a, b);
			break;
		case T_RangeSubselect:
			retval = _equalRangeSubselect(a, b);
			break;
		case T_RangeFunction:
			retval = _equalRangeFunction(a, b);
			break;
		case T_RangeTableSample:
			retval = _equalRangeTableSample(a, b);
			break;
		case T_RangeTableFunc:
			retval = _equalRangeTableFunc(a, b);
			break;
		case T_RangeTableFuncCol:
			retval = _equalRangeTableFuncCol(a, b);
			break;
		case T_TypeName:
			retval = _equalTypeName(a, b);
			break;
		case T_IndexElem:
			retval = _equalIndexElem(a, b);
			break;
		case T_StatsElem:
			retval = _equalStatsElem(a, b);
			break;
		case T_ColumnDef:
			retval = _equalColumnDef(a, b);
			break;
		case T_Constraint:
			retval = _equalConstraint(a, b);
			break;
		case T_DefElem:
			retval = _equalDefElem(a, b);
			break;
		case T_LockingClause:
			retval = _equalLockingClause(a, b);
			break;
		case T_RangeTblEntry:
			retval = _equalRangeTblEntry(a, b);
			break;
		case T_RangeTblFunction:
			retval = _equalRangeTblFunction(a, b);
			break;
		case T_TableSampleClause:
			retval = _equalTableSampleClause(a, b);
			break;
		case T_WithCheckOption:
			retval = _equalWithCheckOption(a, b);
			break;
		case T_SortGroupClause:
			retval = _equalSortGroupClause(a, b);
			break;
		case T_GroupingSet:
			retval = _equalGroupingSet(a, b);
			break;
		case T_WindowClause:
			retval = _equalWindowClause(a, b);
			break;
		case T_RowMarkClause:
			retval = _equalRowMarkClause(a, b);
			break;
		case T_WithClause:
			retval = _equalWithClause(a, b);
			break;
		case T_InferClause:
			retval = _equalInferClause(a, b);
			break;
		case T_OnConflictClause:
			retval = _equalOnConflictClause(a, b);
			break;
		case T_CTESearchClause:
			retval = _equalCTESearchClause(a, b);
			break;
		case T_CTECycleClause:
			retval = _equalCTECycleClause(a, b);
			break;
		case T_CommonTableExpr:
			retval = _equalCommonTableExpr(a, b);
			break;
		case T_MergeWhenClause:
			retval = _equalMergeWhenClause(a, b);
			break;
		case T_MergeAction:
			retval = _equalMergeAction(a, b);
			break;
		case T_ObjectWithArgs:
			retval = _equalObjectWithArgs(a, b);
			break;
		case T_AccessPriv:
			retval = _equalAccessPriv(a, b);
			break;
		case T_XmlSerialize:
			retval = _equalXmlSerialize(a, b);
			break;
		case T_RoleSpec:
			retval = _equalRoleSpec(a, b);
			break;
		case T_TriggerTransition:
			retval = _equalTriggerTransition(a, b);
			break;
		case T_PartitionElem:
			retval = _equalPartitionElem(a, b);
			break;
		case T_PartitionSpec:
			retval = _equalPartitionSpec(a, b);
			break;
		case T_PartitionBoundSpec:
			retval = _equalPartitionBoundSpec(a, b);
			break;
		case T_PartitionRangeDatum:
			retval = _equalPartitionRangeDatum(a, b);
			break;
		case T_PartitionCmd:
			retval = _equalPartitionCmd(a, b);
			break;
		case T_PublicationObjSpec:
			retval = _equalPublicationObject(a, b);
			break;
		case T_PublicationTable:
			retval = _equalPublicationTable(a, b);
			break;
<<<<<<< HEAD
		case T_VarStmt:
			retval = _equalVarStmt(a, b);
=======
		case T_JsonKeyValue:
			retval = _equalJsonKeyValue(a, b);
			break;
		case T_JsonObjectConstructor:
			retval = _equalJsonObjectConstructor(a, b);
			break;
		case T_JsonAggConstructor:
			retval = _equalJsonAggConstructor(a, b);
			break;
		case T_JsonObjectAgg:
			retval = _equalJsonObjectAgg(a, b);
			break;
		case T_JsonOutput:
			retval = _equalJsonOutput(a, b);
			break;
		case T_JsonArrayConstructor:
			retval = _equalJsonArrayConstructor(a, b);
			break;
		case T_JsonArrayQueryConstructor:
			retval = _equalJsonArrayQueryConstructor(a, b);
			break;
		case T_JsonArrayAgg:
			retval = _equalJsonArrayAgg(a, b);
			break;
		case T_JsonFuncExpr:
			retval = _equalJsonFuncExpr(a, b);
			break;
		case T_JsonCommon:
			retval = _equalJsonCommon(a, b);
			break;
		case T_JsonArgument:
			retval = _equalJsonArgument(a, b);
			break;
		case T_JsonTable:
			retval = _equalJsonTable(a, b);
			break;
		case T_JsonTableColumn:
			retval = _equalJsonTableColumn(a, b);
>>>>>>> a4b57543
			break;

		default:
			elog(ERROR, "unrecognized node type: %d",
				 (int) nodeTag(a));
			retval = false;		/* keep compiler quiet */
			break;
	}

	return retval;
}<|MERGE_RESOLUTION|>--- conflicted
+++ resolved
@@ -4385,10 +4385,9 @@
 		case T_PublicationTable:
 			retval = _equalPublicationTable(a, b);
 			break;
-<<<<<<< HEAD
 		case T_VarStmt:
 			retval = _equalVarStmt(a, b);
-=======
+			break;
 		case T_JsonKeyValue:
 			retval = _equalJsonKeyValue(a, b);
 			break;
@@ -4427,7 +4426,6 @@
 			break;
 		case T_JsonTableColumn:
 			retval = _equalJsonTableColumn(a, b);
->>>>>>> a4b57543
 			break;
 
 		default:
