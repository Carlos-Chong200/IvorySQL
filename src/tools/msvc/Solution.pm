--- conflicted
+++ resolved
@@ -205,7 +205,6 @@
 	# Every symbol in pg_config.h.in must be accounted for here.  Set
 	# to undef if the symbol should not be defined.
 	my %define = (
-<<<<<<< HEAD
 		ALIGNOF_DOUBLE => 8,
 		ALIGNOF_INT => 4,
 		ALIGNOF_LONG => 4,
@@ -217,35 +216,13 @@
 		CONFIGURE_ARGS => '"' . $self->GetFakeConfigure() . '"',
 		DEF_PGPORT => $port,
 		DEF_PGPORT_STR => qq{"$port"},
-		# IvorySQL:BEGIN -  IYHOST IYPORT
 		DEF_ORAPORT => $oraport,
 		DEF_ORAPORT_STR => qq{"$oraport"},
-		# IvorySQL:END -  IYHOST IYPORT
 		DLSUFFIX => '".dll"',
 		ENABLE_GSS => $self->{options}->{gss} ? 1 : undef,
 		ENABLE_NLS => $self->{options}->{nls} ? 1 : undef,
 		ENABLE_THREAD_SAFETY => 1,
 		HAVE_APPEND_HISTORY => undef,
-=======
-		ALIGNOF_DOUBLE             => 8,
-		ALIGNOF_INT                => 4,
-		ALIGNOF_LONG               => 4,
-		ALIGNOF_LONG_LONG_INT      => 8,
-		ALIGNOF_PG_INT128_TYPE     => undef,
-		ALIGNOF_SHORT              => 2,
-		AC_APPLE_UNIVERSAL_BUILD   => undef,
-		BLCKSZ                     => 1024 * $self->{options}->{blocksize},
-		CONFIGURE_ARGS             => '"' . $self->GetFakeConfigure() . '"',
-		DEF_PGPORT                 => $port,
-		DEF_PGPORT_STR             => qq{"$port"},
-		DEF_ORAPORT                => $oraport,
-		DEF_ORAPORT_STR            => qq{"$oraport"},
-		DLSUFFIX                   => '".dll"',
-		ENABLE_GSS                 => $self->{options}->{gss} ? 1 : undef,
-		ENABLE_NLS                 => $self->{options}->{nls} ? 1 : undef,
-		ENABLE_THREAD_SAFETY       => 1,
-		HAVE_APPEND_HISTORY        => undef,
->>>>>>> 1811ebae
 		HAVE_ASN1_STRING_GET0_DATA => undef,
 		HAVE_ATOMICS => 1,
 		HAVE_ATOMIC_H => undef,
